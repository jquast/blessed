--- conflicted
+++ resolved
@@ -24,24 +24,11 @@
 
 
 if not term.does_inband_resize():
-<<<<<<< HEAD
-    print('IN_BAND_WINDOW_RESIZE not supported on this terminal')
+    print('In-band Window Resize not supported on this terminal')
     import sys
     if sys.platform != 'win32':
         import signal
         signal.signal(signal.SIGWINCH, on_resize)
-=======
-    print('In-band Window Resize not supported on this terminal')
-    import sys
-    if sys.platform != 'win32':
-        import signal
-
-        def _on_resize(*args):
-            on_resize()
-        signal.signal(signal.SIGWINCH, _on_resize)
-    else:
-        print('Resizing not supported on this platform')
->>>>>>> 93aacec3
 
 with term.cbreak(), term.notify_on_resize():
     print("press 'q' to quit.")
