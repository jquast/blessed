[tox]
ignore_basepython_conflict = True
skip_missing_interpreters = True
envlist =
    about
    autopep8
    docformatter
    isort
    pylint
    pylint_tests
    flake8
    flake8_tests
    pydocstyle
    mypy
    sphinx
    py{37,38,39,310,311,312,313}


####### Python Test Environments #######

[testenv]
basepython = python3.13
passenv =
    TEST_QUICK
    TEST_KEYBOARD
    TEST_RAW
setenv =
    TEST_QUICK = {env:TEST_QUICK:1}
deps =
    pytest
    pytest-cov
    pytest-xdist
commands =
    pytest {posargs: --strict-markers --verbose --durations=3} tests

[testenv:py313]
setenv =
    TEST_QUICK = {env:TEST_QUICK:0}
    TEST_KEYBOARD = {env:TEST_KEYBOARD:1}
deps =
    {[testenv]deps}
    pytest-rerunfailures
commands =
    pytest {posargs: --reruns 5 --strict-markers --verbose --durations=3} tests



####### Linting and Formatting Environments #######

[testenv:autopep8]
deps =
    autopep8
commands =
<<<<<<< HEAD
    autopep8 --max-line-length 100 --in-place --recursive --aggressive --aggressive blessed/ bin/ tests/ setup.py 
=======
    autopep8 --in-place  --recursive --aggressive --aggressive blessed/ bin/
>>>>>>> e861b54f

[testenv:docformatter]
deps =
    docformatter>=1.7.7
    untokenize
commands =
    docformatter \
        --in-place \
        --recursive \
        --pre-summary-newline \
        --wrap-summaries=100 \
        --wrap-descriptions=100 \
        {toxinidir}/blessed/ \
        {toxinidir}/bin \
        {toxinidir}/docs/conf.py

[testenv:docformatter_check]
deps =
    docformatter>=1.7.7
    untokenize
commands =
    docformatter \
        --check \
        --recursive \
        --pre-summary-newline \
        --wrap-summaries=100 \
        --wrap-descriptions=100 \
        {toxinidir}/blessed/ \
        {toxinidir}/bin \
        {toxinidir}/docs/conf.py

[testenv:flake8]
deps =
    flake8
commands =
    flake8 --exclude=tests,docs/sphinxext/github.py docs/ blessed/ bin/

[testenv:flake8_tests]
deps =
    {[testenv:flake8]deps}
commands =
    flake8 --ignore=W504,F401 tests/

[testenv:isort]
extras = docs
deps =
    {[testenv]deps}
    isort
commands =
    isort blessed


[testenv:isort_check]
deps =
    {[testenv:isort]deps}
commands =
    isort --diff --check-only blessed

[testenv:linkcheck]
extras = docs
commands =
    sphinx-build -v -W -d {toxinidir}/docs/_build/doctrees -b linkcheck docs docs/_build/linkcheck

[testenv:mypy]
deps =
    mypy
commands =
    mypy --config-file=tox.ini --strict --explicit-package-bases blessed

[mypy]
# Our typing information is very poorly done, it was designed by Erik Rose before python
# typing was possible, and was considered "pythonic" at the time, but can't pass mustard
# at all, that 'term.any_thing' can be resolved to a termcap, and that terminical
# capability can be used like a string, but also that it can be called, and those calls
# could be strings, or numbers, it's too much dynamism to handle!
disable_error_code = type-var,name-defined,operator,attr-defined,comparison-overlap,arg-type,no-any-return,has-type,no-untyped-call,return-value,call-overload,misc,override

[mypy-curses.has_key.*]
ignore_missing_imports = True

[mypy-jinxed.*]
ignore_missing_imports = True

[mypy-wcwidth.*]
ignore_missing_imports = True


[testenv:pydocstyle]
deps =
    pydocstyle
    restructuredtext_lint
    doc8
    pygments
commands =
    pydocstyle --source --explain {toxinidir}/blessed
    rst-lint README.rst
    doc8 --ignore-path docs/_build --ignore D000 docs

[testenv:pylint]
deps =
    pylint
commands =
    pylint {posargs} blessed

[testenv:pylint_tests]
deps =
    {[testenv]deps}
    pylint
commands =
    # Disable test-specific checks here. Global disables are in pyproject.toml
    pylint \
<<<<<<< HEAD
        --disable invalid-name,import-error,import-outside-toplevel \
        --disable protected-access,superfluous-parens,unused-argument \
        --disable wrong-import-position,wrong-import-order,redefined-outer-name \
        --disable unused-variable {posargs} tests/
=======
        --disable invalid-name \
        --disable import-outside-toplevel \
        --disable protected-access \
        --disable use-implicit-booleaness-not-comparison-to-string \
        --disable unused-argument \
        {posargs} tests
>>>>>>> e861b54f

[testenv:codespell]
deps =
    codespell
commands =
    codespell --skip="MANIFEST.in,*.pyc,htmlcov,_build,build,*.egg-info" \
              --ignore-words .spelling-ignore-words.txt \
              --uri-ignore-words-list '*' \
              --summary --count

[testenv:lint]
deps =
    {[testenv:docformatter_check]deps}
    {[testenv:flake8]deps}
    {[testenv:flake8_tests]deps}
    {[testenv:isort_check]deps}
    {[testenv:mypy]deps}
    {[testenv:pydocstyle]deps}
    {[testenv:pylint]deps}
    {[testenv:pylint_tests]deps}
    {[testenv:codespell]deps}

commands =
    {[testenv:docformatter_check]commands}
    {[testenv:flake8]commands}
    {[testenv:flake8_tests]commands}
    {[testenv:isort_check]commands}
    {[testenv:mypy]commands}
    {[testenv:pydocstyle]commands}
    {[testenv:pylint]commands}
    {[testenv:pylint_tests]commands}
    {[testenv:codespell]commands}


####### Utility Environments #######

[testenv:about]
basepython = {env:TOXPYTHON:{[testenv]basepython}}
commands =
    python -VV
    python {toxinidir}/bin/display-sighandlers.py
    python {toxinidir}/bin/display-terminalinfo.py
    python {toxinidir}/bin/display-fpathconf.py

[testenv:develop]
commands =
    {posargs}

[testenv:publish_static]
# Synchronize the artifacts in docs/_static/ with https://dxtz6bzwq9sxx.cloudfront.net/
deps =
    awscli
commands =
    aws s3 sync --exclude '*.DS_Store*' --delete --acl=public-read docs/_static/ s3://python-blessed/

[testenv:sphinx]
extras = docs
commands =
    sphinx-build {posargs:-v -W -d {toxinidir}/docs/_build/doctrees -b html docs {toxinidir}/docs/_build/html}


####### TOOL CONFIGS #######

[coverage:run]
branch = True
parallel = True
source =
    blessed
omit =
    tests/*
data_file = .coverage.${TOX_ENV_NAME}

[coverage:report]
precision = 1
exclude_lines =
    pragma: no cover

[doc8]
max-line-length = 100

[flake8]
max-line-length = 100
exclude = .tox,build

[isort]
line_length = 100
indent = '    '
multi_line_output = 1
length_sort = 1
import_heading_stdlib = std imports
import_heading_thirdparty = 3rd party
import_heading_firstparty = local
import_heading_localfolder = local
sections=FUTURE,STDLIB,THIRDPARTY,FIRSTPARTY,LOCALFOLDER
no_lines_before=LOCALFOLDER
known_third_party = jinxed
atomic = true

[pydocstyle]
ignore =
    D101,  # Missing docstring in public class
    D105,  # Missing docstring in magic method
    D203,  # 1 blank line required before class docstring
    D204,  # 1 blank line required after class docstring
    D212,  # Multi-line docstring summary should start at the first line
    D401  # First line should be in imperative mood

[pytest]
addopts =
    --color=yes
    --cov
    --cov-append
    --cov-report=xml
    --disable-pytest-warnings
    --ignore=.tox
    --junit-xml=.tox/results.{envname}.xml
# if any test takes over 30 seconds, dump traceback
faulthandler_timeout = 30
filterwarnings = error
junit_family = xunit1
log_format=%(levelname)s %(relativeCreated)2.2f %(filename)s:%(lineno)d %(message)s
norecursedirs = .git .tox build<|MERGE_RESOLUTION|>--- conflicted
+++ resolved
@@ -51,11 +51,7 @@
 deps =
     autopep8
 commands =
-<<<<<<< HEAD
     autopep8 --max-line-length 100 --in-place --recursive --aggressive --aggressive blessed/ bin/ tests/ setup.py 
-=======
-    autopep8 --in-place  --recursive --aggressive --aggressive blessed/ bin/
->>>>>>> e861b54f
 
 [testenv:docformatter]
 deps =
@@ -167,19 +163,12 @@
 commands =
     # Disable test-specific checks here. Global disables are in pyproject.toml
     pylint \
-<<<<<<< HEAD
-        --disable invalid-name,import-error,import-outside-toplevel \
-        --disable protected-access,superfluous-parens,unused-argument \
-        --disable wrong-import-position,wrong-import-order,redefined-outer-name \
-        --disable unused-variable {posargs} tests/
-=======
         --disable invalid-name \
         --disable import-outside-toplevel \
         --disable protected-access \
         --disable use-implicit-booleaness-not-comparison-to-string \
         --disable unused-argument \
         {posargs} tests
->>>>>>> e861b54f
 
 [testenv:codespell]
 deps =
