--- conflicted
+++ resolved
@@ -42,13 +42,13 @@
 [pytest]
 looponfailroots = blessed
 norecursedirs = .git .tox build
-<<<<<<< HEAD
 deps = pytest==4.2.1
        pytest-cov==2.8.1
        pytest-xdist==1.31.0
 addopts = --cov-append --cov-report=html --color=yes --ignore=setup.py --ignore=.tox
           --log-format='%(levelname)s %(relativeCreated)2.2f %(filename)s:%(lineno)d %(message)s'
           --cov=blessed
+junit_family = xunit1
 
 [coverage:run]
 branch = True
@@ -59,9 +59,6 @@
 omit = blessed/tests/*
 exclude_lines = pragma: no cover
 precision = 1
-=======
-junit_family = xunit1
->>>>>>> 57eddf70
 
 [coverage:paths]
 source = blessed/
