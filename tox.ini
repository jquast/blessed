[tox]
ignore_basepython_conflict = True
skip_missing_interpreters = True
envlist =
    about
    stamp
    autopep8
    docformatter
    isort
    pylint
    pylint_tests
    flake8
    flake8_tests
    pydocstyle
    mypy
    stubtest
    sphinx
    py{37,38,39,310,311,312,313}


####### Python Test Environments #######

[testenv]
basepython = python3.13
passenv =
    TEST_QUICK
    TEST_KEYBOARD
    TEST_RAW
setenv =
    TEST_QUICK = {env:TEST_QUICK:1}
deps =
    pytest
    pytest-cov
    pytest-xdist
    pytest-timeout
commands =
    pytest {posargs: --strict-markers --verbose --durations=3} tests

[testenv:py313]
setenv =
    TEST_QUICK = {env:TEST_QUICK:0}
    TEST_KEYBOARD = {env:TEST_KEYBOARD:1}
deps =
    {[testenv]deps}
    pytest-rerunfailures
commands =
    pytest {posargs: --reruns 5 --strict-markers --verbose --durations=3} tests



####### Linting and Formatting Environments #######

[testenv:autopep8]
deps =
    autopep8
commands =
    autopep8 --max-line-length 100 --in-place  --recursive --aggressive --aggressive blessed/ bin/ setup.py tests/

[testenv:docformatter]
deps =
    docformatter>=1.7.7
    untokenize
commands =
    docformatter \
        --in-place \
        --recursive \
        --pre-summary-newline \
        --wrap-summaries=100 \
        --wrap-descriptions=100 \
        {toxinidir}/blessed/ \
        {toxinidir}/bin \
        {toxinidir}/setup.py \
        {toxinidir}/docs/conf.py

[testenv:flake8]
deps =
    flake8
commands =
    flake8 --exclude=tests,docs/sphinxext/github.py setup.py docs/ blessed/ bin/

[testenv:flake8_tests]
deps =
    {[testenv:flake8]deps}
commands =
    flake8 --ignore=W504,F401 tests/

[testenv:isort]
deps =
    {[testenv]deps}
    -r docs/requirements.txt
    isort
commands =
    isort blessed


[testenv:isort_check]
deps =
    {[testenv:isort]deps}
commands =
    isort --diff --check-only blessed

[testenv:linkcheck]
deps =
    -r {toxinidir}/docs/requirements.txt
commands =
    sphinx-build -v -W -d {toxinidir}/docs/_build/doctrees -b linkcheck docs docs/_build/linkcheck

[testenv:mypy]
deps =
    mypy
commands =
<<<<<<< HEAD
    mypy {posargs:--strict blessed}

[testenv:stubtest]
deps =
    mypy
commands =
    stubtest {posargs:--allowlist .mypy.allowlist blessed}
=======
    mypy --config-file=tox.ini --strict --explicit-package-bases blessed

[mypy]
# Our typing information is very poorly done, it was designed by Erik Rose before python
# typing was possible, and was considered "pythonic" at the time, but can't pass mustard
# at all, that 'term.any_thing' can be resolved to a termcap, and that terminical
# capability can be used like a string, but also that it can be called, and those calls
# could be strings, or numbers, it's too much dynamism to handle. It even makes out library difficult
# to work with,

disable_error_code = type-var,name-defined,operator,attr-defined,comparison-overlap,arg-type,no-any-return,has-type,no-untyped-call,return-value,call-overload,misc,override

[mypy-curses.has_key.*]
ignore_missing_imports = True

[mypy-jinxed.*]
ignore_missing_imports = True

[mypy-wcwidth.*]
ignore_missing_imports = True

>>>>>>> 7082160d

[testenv:pydocstyle]
deps =
    pydocstyle
    restructuredtext_lint
    doc8
    pygments
commands =
    pydocstyle --source --explain {toxinidir}/blessed
    rst-lint README.rst
    doc8 --ignore-path docs/_build --ignore D000 docs

[testenv:pylint]
deps =
    pylint
commands =
    pylint {posargs:--disable wrong-import-position,wrong-import-order} blessed

[testenv:pylint_tests]
deps =
    pylint
commands =
    pylint \
        --disable invalid-name,import-error,import-outside-toplevel \
        --disable protected-access,superfluous-parens,unused-argument \
        --disable wrong-import-position,wrong-import-order \
        {posargs} tests

[testenv:codespell]
deps =
    codespell
commands =
    codespell --skip="MANIFEST.in,*.pyc,htmlcov,_build,build,*.egg-info" \
              --ignore-words .spelling-ignore-words.txt \
              --uri-ignore-words-list '*' \
              --summary --count

[testenv:lint]
deps =
    {[testenv:docformatter]deps}
    {[testenv:flake8]deps}
    {[testenv:flake8_tests]deps}
    {[testenv:isort_check]deps}
    {[testenv:mypy]deps}
    {[testenv:stubtest]deps}
    {[testenv:pydocstyle]deps}
    {[testenv:pylint]deps}
    {[testenv:pylint_tests]deps}
    {[testenv:codespell]deps}

commands =
    {[testenv:docformatter]commands}
    {[testenv:flake8]commands}
    {[testenv:flake8_tests]commands}
    {[testenv:isort_check]commands}
    {[testenv:mypy]commands}
    {[testenv:stubtest]commands}
    {[testenv:pydocstyle]commands}
    {[testenv:pylint]commands}
    {[testenv:pylint_tests]commands}
    {[testenv:codespell]commands}


####### Utility Environments #######

[testenv:about]
basepython = {env:TOXPYTHON:{[testenv]basepython}}
commands =
    python -VV
    python {toxinidir}/bin/display-sighandlers.py
    python {toxinidir}/bin/display-terminalinfo.py
    python {toxinidir}/bin/display-fpathconf.py
    python {toxinidir}/bin/display-modes.py

[testenv:develop]
commands =
    {posargs}

[testenv:publish_static]
# Synchronize the artifacts in docs/_static/ with https://dxtz6bzwq9sxx.cloudfront.net/
deps =
    awscli
commands =
    aws s3 sync --exclude '*.DS_Store*' --delete --acl=public-read docs/_static/ s3://python-blessed/

[testenv:sphinx]
deps =
    -r {toxinidir}/docs/requirements.txt
commands =
    sphinx-build {posargs:-v -W -d {toxinidir}/docs/_build/doctrees -b html docs {toxinidir}/docs/_build/html}

[testenv:stamp]
commands =
    python {toxinidir}/version.py


####### TOOL CONFIGS #######

[coverage:run]
branch = True
parallel = True
source =
    blessed
omit =
    tests/*
data_file = .coverage.${TOX_ENV_NAME}

[coverage:report]
precision = 1
exclude_lines =
    pragma: no cover

[doc8]
max-line-length = 100

[flake8]
max-line-length = 100
exclude = .tox,build

[isort]
line_length = 100
indent = '    '
multi_line_output = 1
length_sort = 1
import_heading_stdlib = std imports
import_heading_thirdparty = 3rd party
import_heading_firstparty = local
import_heading_localfolder = local
sections=FUTURE,STDLIB,THIRDPARTY,FIRSTPARTY,LOCALFOLDER
no_lines_before=LOCALFOLDER
known_third_party = jinxed
atomic = true

[pydocstyle]
ignore =
    D101,  # Missing docstring in public class
    D105,  # Missing docstring in magic method
    D203,  # 1 blank line required before class docstring
    D204,  # 1 blank line required after class docstring
    D212,  # Multi-line docstring summary should start at the first line
    D401  # First line should be in imperative mood

[pytest]
addopts =
    --color=yes
    --cov
    --cov-append
    --cov-report=xml
    --disable-pytest-warnings
    --ignore=setup.py
    --ignore=.tox
    --junit-xml=.tox/results.{envname}.xml
# if any test takes over 3 seconds, dump traceback
#faulthandler_timeout = 3
# then after 4 seconds, forcefully fail it
timeout = 5
filterwarnings = error
junit_family = xunit1
log_format=%(levelname)s %(relativeCreated)2.2f %(filename)s:%(lineno)d %(message)s
norecursedirs = .git .tox build<|MERGE_RESOLUTION|>--- conflicted
+++ resolved
@@ -13,7 +13,6 @@
     flake8_tests
     pydocstyle
     mypy
-    stubtest
     sphinx
     py{37,38,39,310,311,312,313}
 
@@ -109,15 +108,6 @@
 deps =
     mypy
 commands =
-<<<<<<< HEAD
-    mypy {posargs:--strict blessed}
-
-[testenv:stubtest]
-deps =
-    mypy
-commands =
-    stubtest {posargs:--allowlist .mypy.allowlist blessed}
-=======
     mypy --config-file=tox.ini --strict --explicit-package-bases blessed
 
 [mypy]
@@ -139,7 +129,6 @@
 [mypy-wcwidth.*]
 ignore_missing_imports = True
 
->>>>>>> 7082160d
 
 [testenv:pydocstyle]
 deps =
@@ -184,7 +173,6 @@
     {[testenv:flake8_tests]deps}
     {[testenv:isort_check]deps}
     {[testenv:mypy]deps}
-    {[testenv:stubtest]deps}
     {[testenv:pydocstyle]deps}
     {[testenv:pylint]deps}
     {[testenv:pylint_tests]deps}
@@ -196,7 +184,6 @@
     {[testenv:flake8_tests]commands}
     {[testenv:isort_check]commands}
     {[testenv:mypy]commands}
-    {[testenv:stubtest]commands}
     {[testenv:pydocstyle]commands}
     {[testenv:pylint]commands}
     {[testenv:pylint_tests]commands}
