--- conflicted
+++ resolved
@@ -13,7 +13,6 @@
 [testenv]
 whitelist_externals = /bin/mv
 setenv = PYTHONIOENCODING=UTF8
-<<<<<<< HEAD
 deps = pytest-xdist
        pytest-cov
        pytest
@@ -23,15 +22,6 @@
                --verbose --verbose \
                --cov blessed --cov-report=term-missing \
                blessed/tests \
-=======
-deps = pytest-cov
-       pytest
-       mock
-commands = {envbindir}/py.test \
-               --strict \
-               --junit-xml=results.{envname}.xml --verbose \
-               --cov blessed blessed/tests --cov-report=term-missing \
->>>>>>> b0e45b1b
                {posargs}
            /bin/mv {toxinidir}/.coverage {toxinidir}/.coverage.{envname}
 
@@ -69,11 +59,4 @@
                -d {toxinidir}/docs/_build/doctrees \
                docs \
                {toxinidir}/docs/_build/html
-           echo "open {toxinidir}/docs/_build/html/index.html for review"
-
-
-[pytest]
-# py.test fixtures conflict with pyflakes
-flakes-ignore =
-       UnusedImport
-       RedefinedWhileUnused+           echo "open {toxinidir}/docs/_build/html/index.html for review"