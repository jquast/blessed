--- conflicted
+++ resolved
@@ -373,11 +373,7 @@
     with echo_off(master_fd):
         read_until_semaphore(master_fd)
         stime = time.time()
-<<<<<<< HEAD
         time.sleep(0.2)
-=======
-        time.sleep(0.3)
->>>>>>> 438ed3ce
         os.write(master_fd, '\x1b[C'.encode('ascii'))
         output = read_until_eof(master_fd)
 
@@ -388,46 +384,8 @@
 
 
 @pytest.mark.skipif(TEST_QUICK, reason="TEST_QUICK specified")
-<<<<<<< HEAD
 def test_esc_delay_cbreak_15ms():
     """esc_delay=0.15 will cause a single ESC (\\x1b) to delay for 15ms"""
-=======
-def test_esc_delay_cbreak_035():
-    """esc_delay will cause a single ESC (\\x1b) to delay for 0.15."""
-    import pty
-    pid, master_fd = pty.fork()
-    if pid == 0:  # child
-        cov = init_subproc_coverage('test_esc_delay_cbreak_035')
-        term = TestTerminal()
-        os.write(sys.__stdout__.fileno(), SEMAPHORE)
-        with term.cbreak():
-            stime = time.time()
-            inp = term.inkey(timeout=1, esc_delay=0.15)
-            measured_time = (time.time() - stime) * 100
-            os.write(sys.__stdout__.fileno(), f'{inp.name} {measured_time}'.encode('ascii'))
-            sys.stdout.flush()
-        if cov is not None:
-            cov.stop()
-            cov.save()
-        os._exit(0)
-
-    with echo_off(master_fd):
-        read_until_semaphore(master_fd)
-        stime = time.time()
-        os.write(master_fd, '\x1b'.encode('ascii'))
-        key_name, duration_ms = read_until_eof(master_fd).split()
-
-    pid, status = os.waitpid(pid, 0)
-    assert key_name == 'KEY_ESCAPE'
-    assert os.WEXITSTATUS(status) == 0
-    assert math.floor(time.time() - stime) == 0.0
-    assert 14 <= int(float(duration_ms)) <= 25, duration_ms
-
-
-@pytest.mark.skipif(TEST_QUICK, reason="TEST_QUICK specified")
-def test_esc_delay_cbreak_135():
-    """esc_delay=0.25 will cause a single ESC (\\x1b) to delay for 0.25."""
->>>>>>> 438ed3ce
     import pty
     pid, master_fd = pty.fork()
     if pid == 0:  # child
@@ -536,11 +494,7 @@
             esc = term.inkey(timeout=1, esc_delay=0.1)
             measured_time = (time.time() - stime) * 100
             os.write(sys.__stdout__.fileno(), (
-<<<<<<< HEAD
                 f'{esc.name} {esc!r} {measured_time:.0f}'.encode('ascii')))
-=======
-                sys.__stdout__.fileno(), f'{esc.name} {esc!r} {measured_time:.0f}'.encode('ascii'))
->>>>>>> 438ed3ce
             sys.stdout.flush()
         if cov is not None:
             cov.stop()
