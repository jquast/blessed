--- conflicted
+++ resolved
@@ -7,11 +7,8 @@
 import platform
 import sys
 import tempfile
-<<<<<<< HEAD
 import functools
 from unittest import mock
-=======
->>>>>>> b00d7134
 
 # 3rd party
 import pytest
