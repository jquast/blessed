# -*- coding: utf-8 -*-
# pylint: disable=too-many-lines
"""Tests for keyboard support."""
# std imports
import os
import platform
import tempfile
import functools

# 3rd party
import pytest

# local

from .accessories import TestTerminal, as_subprocess
from .conftest import IS_WINDOWS

try:
    from unittest import mock
except ImportError:
    import mock

if platform.system() != 'Windows':
    import curses
    import tty  # pylint: disable=unused-import  # NOQA
else:
<<<<<<< HEAD
    import jinxed as curses
=======
    # 3rd party
    import jinxed as curses  # pylint: disable=import-error
>>>>>>> e861b54f


@pytest.mark.skipif(IS_WINDOWS, reason="?")
def test_break_input_no_kb():
    """cbreak() should not call tty.setcbreak() without keyboard."""
    @as_subprocess
    def child():
        with tempfile.NamedTemporaryFile() as stream:
            term = TestTerminal(stream=stream)
            with mock.patch("tty.setcbreak") as mock_setcbreak:
                with term.cbreak():
                    assert not mock_setcbreak.called
                assert term._keyboard_fd is None
    child()


def test_legacy_ctrl_alt_modifiers():
    """Infer modifiers from legacy Ctrl+Alt."""
    from blessed.keyboard import Keystroke

    ks = Keystroke('\x1b\x06')
    assert ks.modifiers == 7
    assert ks.modifiers_bits == 6
    assert ks._ctrl is True
    assert ks._alt is True
    assert ks._shift is False

    ks = Keystroke('\x1b\x1a')
    assert ks.modifiers == 7
    assert ks.modifiers_bits == 6
    assert ks._ctrl is True
    assert ks._alt is True
    assert ks._shift is False


def test_legacy_ctrl_alt_exact_matching():
    """Ctrl+Alt sequences don't match exact is_ctrl/is_alt."""
    from blessed.keyboard import Keystroke

    ks = Keystroke('\x1b\x06')
    assert ks.is_ctrl('f') is False
    assert ks.is_ctrl('F') is False
    assert ks.is_ctrl() is False
    assert ks.is_alt('f') is False
    assert ks.is_alt('F') is False
    assert ks.is_alt() is False

    ks = Keystroke('\x1b\x1a')
    assert ks.is_ctrl('z') is False
    assert ks.is_ctrl('Z') is False
    assert ks.is_ctrl() is False
    assert ks.is_alt('z') is False
    assert ks.is_alt('Z') is False
    assert ks.is_alt() is False


def test_legacy_ctrl_alt_edge_cases():
    """Edge cases for legacy Ctrl+Alt sequences."""
    from blessed.keyboard import Keystroke

    ctrl_alt_cases = [
        ('\x1b\x01', 'ctrl+alt+a'),
        ('\x1b\x06', 'ctrl+alt+f'),
        ('\x1b\x1a', 'ctrl+alt+z'),
        ('\x1b\x00', 'ctrl+alt+@'),
        ('\x1b\x08', 'ctrl+alt+backspace'),
    ]

    for sequence, description in ctrl_alt_cases:
        ks = Keystroke(sequence)
        assert ks.modifiers == 7
        assert ks._ctrl is True
        assert ks._alt is True
        assert ks._shift is False
        assert len(ks) == 2
        assert ks[0] == '\x1b'

    alt_only_cases = [
        ('\x1b\x1b', 'alt+escape', 'KEY_ALT_ESCAPE'),
        ('\x1b\x7f', 'alt+backspace', 'KEY_ALT_BACKSPACE'),
        ('\x1b\x0d', 'alt+enter', 'KEY_ALT_ENTER'),
        ('\x1b\x09', 'alt+tab', 'KEY_ALT_TAB'),
    ]

    for sequence, description, expected_name in alt_only_cases:
        ks = Keystroke(sequence)
        assert ks.modifiers == 3
        assert ks._ctrl is False
        assert ks._alt is True
        assert ks._shift is False
        assert ks.name == expected_name
        assert len(ks) == 2
        assert ks[0] == '\x1b'


def test_terminal_inkey_legacy_ctrl_alt_integration():
    """Terminal.inkey() handles legacy Ctrl+Alt sequences."""
    from blessed import Terminal

    @as_subprocess
    def child():
        term = Terminal(force_styling=True)

        ctrl_alt_f = '\x1b\x06'
        term.ungetch(ctrl_alt_f)
        ks = term.inkey(timeout=0)
        assert ks == ctrl_alt_f
        assert ks.modifiers == 7
        assert ks._ctrl is True
        assert ks._alt is True
        assert ks._shift is False

        ctrl_alt_z = '\x1b\x1a'
        term.ungetch(ctrl_alt_z)
        ks = term.inkey(timeout=0)
        assert ks == ctrl_alt_z
        assert ks.modifiers == 7
        assert ks._ctrl is True
        assert ks._alt is True
        assert ks._shift is False

    child()


def test_legacy_ctrl_alt_doesnt_affect_other_sequences():
    """Test that legacy Ctrl+Alt detection doesn't interfere with existing sequences."""
    from blessed.keyboard import Keystroke

    # Regular Alt sequences should still work (ESC + printable)
    ks_alt_a = Keystroke('\x1ba')  # Alt+a
    assert ks_alt_a.modifiers == 3  # 1 + 2 (alt only)
    assert ks_alt_a._ctrl is False
    assert ks_alt_a._alt is True
    assert ks_alt_a.name == 'KEY_ALT_A'

    # Regular Ctrl sequences should still work (single control char)
    ks_ctrl_a = Keystroke('\x01')  # Ctrl+a
    assert ks_ctrl_a.modifiers == 5  # 1 + 4 (ctrl only)
    assert ks_ctrl_a._ctrl is True
    assert ks_ctrl_a._alt is False
    assert ks_ctrl_a.name == 'KEY_CTRL_A'

    # Regular printable characters should have no modifiers
    ks_regular = Keystroke('a')
    assert ks_regular.modifiers == 1  # No modifiers
    assert ks_regular._ctrl is False
    assert ks_regular._alt is False


def test_keystroke_legacy_ctrl_alt_name_generation():
    """Test name generation for legacy Ctrl+Alt (metaSendsEscape + control char)."""
    from blessed.keyboard import Keystroke

    # Test basic letter mappings
    test_cases = [
        ('\x1b\x17', 'KEY_CTRL_ALT_W'),  # ESC + Ctrl+W (0x17 = 23, W = 23rd letter)
        ('\x1b\x01', 'KEY_CTRL_ALT_A'),  # ESC + Ctrl+A
        ('\x1b\x02', 'KEY_CTRL_ALT_B'),  # ESC + Ctrl+B
        ('\x1b\x1a', 'KEY_CTRL_ALT_Z'),  # ESC + Ctrl+Z
    ]

    for sequence, expected_name in test_cases:
        ks = Keystroke(sequence)
        assert ks.name == expected_name
        # Verify it has the correct modifiers
        assert ks.modifiers == 7  # 1 + 2 (alt) + 4 (ctrl)
        assert ks._ctrl is True
        assert ks._alt is True
        assert ks._shift is False

    # Test special symbol mappings for Ctrl+Alt (not C0 exceptions)
    symbol_test_cases = [
        ('\x1b\x00', 'KEY_CTRL_ALT_@'),   # ESC + Ctrl+@ (NUL) - Ctrl+Alt
        ('\x1b\x1c', 'KEY_CTRL_ALT_\\'),  # ESC + Ctrl+\ (FS) - Ctrl+Alt
        ('\x1b\x1d', 'KEY_CTRL_ALT_]'),   # ESC + Ctrl+] (GS) - Ctrl+Alt
        ('\x1b\x1e', 'KEY_CTRL_ALT_^'),   # ESC + Ctrl+^ (RS) - Ctrl+Alt
        ('\x1b\x1f', 'KEY_CTRL_ALT__'),   # ESC + Ctrl+_ (US) - Ctrl+Alt
        ('\x1b\x08', 'KEY_CTRL_ALT_H'),   # ESC + Ctrl+H (BS) - Ctrl+Alt Backspace
    ]

    for sequence, expected_name in symbol_test_cases:
        ks = Keystroke(sequence)
        assert ks.name == expected_name
        # Verify it has the correct modifiers
        assert ks.modifiers == 7  # 1 + 2 (alt) + 4 (ctrl)
        assert ks._ctrl is True
        assert ks._alt is True
        assert ks._shift is False

    # Test C0 exceptions that should be Alt-only
    alt_only_symbol_cases = [
        ('\x1b\x1b', 'KEY_ALT_ESCAPE'),   # ESC + ESC - Alt+Escape per legacy spec
        ('\x1b\x7f', 'KEY_ALT_BACKSPACE'),  # ESC + DEL - Alt+Backspace per legacy spec
    ]

    for sequence, expected_name in alt_only_symbol_cases:
        ks = Keystroke(sequence)
        assert ks.name == expected_name
        # Verify it has the correct modifiers (Alt-only)
        assert ks.modifiers == 3  # 1 + 2 (alt only)
        assert ks._ctrl is False
        assert ks._alt is True
        assert ks._shift is False

    # Test that existing naming is unchanged
    # Regular Alt sequences (ESC + printable)
    assert Keystroke('\x1ba').name == 'KEY_ALT_A'  # Alt+a
    assert Keystroke('\x1bz').name == 'KEY_ALT_Z'  # Alt+z
    assert Keystroke('\x1b1').name == 'KEY_ALT_1'  # Alt+1

    # Test new ALT_SHIFT naming for uppercase letters
    assert Keystroke('\x1bA').name == 'KEY_ALT_SHIFT_A'  # Alt+A (uppercase)
    assert Keystroke('\x1bZ').name == 'KEY_ALT_SHIFT_Z'  # Alt+Z (uppercase)

    # Regular Ctrl sequences (single control char)
    assert Keystroke('\x01').name == 'KEY_CTRL_A'  # Ctrl+a
    assert Keystroke('\x1a').name == 'KEY_CTRL_Z'  # Ctrl+z
    assert Keystroke('\x00').name == 'KEY_CTRL_@'  # Ctrl+@
    assert Keystroke('\x7f').name == 'KEY_CTRL_?'  # Ctrl+?

    # Test that explicit names are preserved
    ks_with_name = Keystroke('\x1b\x17', name='CUSTOM_NAME')
    assert ks_with_name.name == 'CUSTOM_NAME'

    # Test edge cases - unmapped control characters should not generate names
    # (though in practice, all control chars 0-31 and 127 should be mapped)
    # We don't expect any unmapped ones in the current implementation


def test_legacy_spec_compliance_menu_key():
    """Test that MENU key (CSI 29~) works according to legacy spec."""
    from blessed.keyboard import _match_legacy_csi_modifiers, LegacyCSIKeyEvent, KEY_MENU

    # Test basic MENU key without modifiers
    # Note: this would typically be CSI 29~ but our matcher only handles with modifiers
    # The basic form would be handled by traditional keymap

    # Test MENU key with modifiers
    test_cases = [
        ('\x1b[29;2~', 'Shift+Menu', 2, {'shift': True}),
        ('\x1b[29;3~', 'Alt+Menu', 3, {'alt': True}),
        ('\x1b[29;5~', 'Ctrl+Menu', 5, {'ctrl': True}),
        ('\x1b[29;7~', 'Ctrl+Alt+Menu', 7, {'ctrl': True, 'alt': True}),
    ]

    for sequence, description, expected_mod, expected_flags in test_cases:
        ks = _match_legacy_csi_modifiers(sequence)
        assert ks is not None, f"Failed to match {description} sequence={sequence!r}"
        assert ks._mode == -3  # Legacy CSI mode
        assert isinstance(ks._match, LegacyCSIKeyEvent)

        event = ks._match
        assert event.kind == 'tilde'
        assert event.key_id == 29  # MENU tilde number
        assert event.modifiers == expected_mod

        # Check that it maps to the correct keycode
        assert ks._code == KEY_MENU

        # Check modifier flags
        assert ks.modifiers == expected_mod
        assert ks._shift == expected_flags.get('shift', False), f"shift failed for {description}"
        assert ks._ctrl == expected_flags.get('ctrl', False), f"ctrl failed for {description}"
        assert ks._alt == expected_flags.get('alt', False), f"alt failed for {description}"

        # Check dynamic name generation includes MENU
        assert 'MENU' in ks.name, f"name should contain MENU for {description}, got {ks.name!r}"


def test_legacy_spec_compliance_c0_controls():
    """Test C0 control modifier inference per legacy spec."""
    from blessed.keyboard import Keystroke

    # Test Alt-only C0 controls per legacy spec table
    alt_only_cases = [
        ('\x1b\x0d', 'Alt+Enter', 3, 'Enter'),      # ESC + CR
        ('\x1b\x1b', 'Alt+Escape', 3, 'Escape'),    # ESC + ESC
        ('\x1b\x7f', 'Alt+Backspace', 3, 'DEL'),    # ESC + DEL
        ('\x1b\x09', 'Alt+Tab', 3, 'Tab'),          # ESC + TAB
    ]

    for sequence, description, expected_mod, key_name in alt_only_cases:
        ks = Keystroke(sequence)

        assert ks.modifiers == expected_mod
        assert ks._alt is True
        assert ks._ctrl is False
        assert ks._shift is False

        # These should match exact alt checks
        assert ks.is_alt() is True
        assert ks.is_ctrl() is False

    # Test Ctrl+Alt combinations that still use ESC + control char
    ctrl_alt_cases = [
        ('\x1b\x01', 'Ctrl+Alt+A', 7),        # ESC + Ctrl+A
        ('\x1b\x06', 'Ctrl+Alt+F', 7),        # ESC + Ctrl+F
        ('\x1b\x1a', 'Ctrl+Alt+Z', 7),        # ESC + Ctrl+Z
        ('\x1b\x00', 'Ctrl+Alt+Space', 7),    # ESC + NUL (Ctrl+Space)
        ('\x1b\x08', 'Ctrl+Alt+Backspace', 7),  # ESC + BS (Ctrl+Backspace)
    ]

    for sequence, description, expected_mod in ctrl_alt_cases:
        ks = Keystroke(sequence)

        assert ks.modifiers == expected_mod
        assert ks._ctrl is True
        assert ks._alt is True
        assert ks._shift is False

        # These should NOT match exact checks since both modifiers are present
        assert ks.is_ctrl() is False
        assert ks.is_alt() is False


def test_legacy_spec_compliance_text_keys():
    """Test text key modifier inference per legacy spec algorithm."""
    from blessed.keyboard import Keystroke

    # Test that existing Alt + printable behavior is preserved
    printable_alt_cases = [
        ('\x1ba', 'Alt+a', 3),
        ('\x1b1', 'Alt+1', 3),
        ('\x1b;', 'Alt+;', 3),
        ('\x1bZ', 'Alt+Shift+Z', 4),
    ]

    for sequence, description, expected_mod in printable_alt_cases:
        ks = Keystroke(sequence)

        assert ks.modifiers == expected_mod
        assert ks._alt is True
        assert ks._ctrl is False

        if sequence == '\x1bZ':
            # test with 'shift' combined,
            assert ks.modifiers == expected_mod
            assert ks.is_alt() is False
            assert ks.is_alt_shift() is False
            assert ks.is_alt_shift('Z') is True
            assert ks.is_alt_shift('z') is True
            assert ks.is_alt_shift('z', ignore_case=True) is True

    # Test that existing Ctrl behavior is preserved
    ctrl_cases = [
        ('\x01', 'Ctrl+A', 5),
        ('\x06', 'Ctrl+F', 5),
        ('\x1a', 'Ctrl+Z', 5),
    ]

    for sequence, description, expected_mod in ctrl_cases:
        ks = Keystroke(sequence)

        assert ks.modifiers == expected_mod
        assert ks._ctrl is True
        assert ks._alt is False
        assert ks.is_ctrl() is True


def test_ss3_no_modifier_sequences():
    """Test SS3 sequences (no modifiers) per legacy spec."""
    from blessed.keyboard import resolve_sequence, get_keyboard_sequences, get_keyboard_codes
    from .accessories import TestTerminal

    @as_subprocess
    def child():
        term = TestTerminal(force_styling=True)
        keymap = get_keyboard_sequences(term)
        codes = get_keyboard_codes()
        prefixes = set()

        def resolve(seq):
            return resolve_sequence(seq, keymap, codes, prefixes, final=True)

        # Test SS3 sequences from DEFAULT_SEQUENCE_MIXIN
        ss3_cases = [
            ('\x1bOA', 'Up', curses.KEY_UP),        # SS3 A
            ('\x1bOB', 'Down', curses.KEY_DOWN),    # SS3 B
            ('\x1bOC', 'Right', curses.KEY_RIGHT),  # SS3 C
            ('\x1bOD', 'Left', curses.KEY_LEFT),    # SS3 D
            ('\x1bOF', 'End', curses.KEY_END),      # SS3 F
            ('\x1bOH', 'Home', curses.KEY_HOME),    # SS3 H
            ('\x1bOP', 'F1', curses.KEY_F1),        # SS3 P
            ('\x1bOQ', 'F2', curses.KEY_F2),        # SS3 Q
            ('\x1bOR', 'F3', curses.KEY_F3),        # SS3 R
            ('\x1bOS', 'F4', curses.KEY_F4),        # SS3 S
        ]

        for sequence, description, expected_code in ss3_cases:
            ks = resolve(sequence)

            # Should be recognized and have correct keycode
            assert ks == sequence
            assert ks.code == expected_code
            assert ks.name is not None
            assert ks.name.startswith('KEY_')

            # Should have no modifiers (base value 1)
            assert ks.modifiers == 1
            assert ks._ctrl is False
            assert ks._alt is False
            assert ks._shift is False

    child()


@pytest.mark.skipif(IS_WINDOWS, reason="?")
def test_raw_input_no_kb():
    """raw should not call tty.setraw() without keyboard."""
    @as_subprocess
    def child():
        with tempfile.NamedTemporaryFile() as stream:
            term = TestTerminal(stream=stream)
            with mock.patch("tty.setraw") as mock_setraw:
                with term.raw():
                    assert not mock_setraw.called
            assert term._keyboard_fd is None
    child()


@pytest.mark.skipif(IS_WINDOWS, reason="?")
def test_raw_input_with_kb():
    """raw should call tty.setraw() when with keyboard."""
    @as_subprocess
    def child():
        term = TestTerminal()
        assert term._keyboard_fd is not None
        with mock.patch("tty.setraw") as mock_setraw:
            with term.raw():
                assert mock_setraw.called
    child()


def test_notty_kb_is_None():
    """term._keyboard_fd should be None when os.isatty returns False."""
    # in this scenario, stream is sys.__stdout__,
    # but os.isatty(0) is False,
    # such as when piping output to less(1)
    @as_subprocess
    def child():
        with mock.patch("os.isatty") as mock_isatty:
            mock_isatty.return_value = False
            term = TestTerminal()
            assert term._keyboard_fd is None
    child()


def test_keystroke_default_args():
    """Test keyboard.Keystroke constructor with default arguments."""
    from blessed.keyboard import Keystroke
    ks = Keystroke()
    assert ks._name is None
    assert ks.name == ks._name
    assert ks._code is None
    assert ks.code == ks._code
    assert f'x{ks}' == 'x'
    assert not ks.is_sequence
    assert repr(ks) in {"u''",  # py26, 27
                        "''"}  # py33


def test_a_keystroke():
    """Test keyboard.Keystroke constructor with set arguments."""
    from blessed.keyboard import Keystroke
    ks = Keystroke(ucs=u'x', code=1, name=u'the X')
    assert ks._name == 'the X'
    assert ks.name == ks._name
    assert ks._code == 1
    assert ks.code == ks._code
    assert f'x{ks}' == 'xx'
    assert ks.is_sequence
    assert repr(ks) == "the X"


def test_alternative_left_right():
    """Test _alternative_left_right behavior for space/backspace."""
    from blessed.keyboard import _alternative_left_right
    term = mock.Mock()
    term._cuf1 = ''
    term._cub1 = ''
    assert not bool(_alternative_left_right(term))
    term._cuf1 = ' '
    term._cub1 = '\b'
    assert not bool(_alternative_left_right(term))
    term._cuf1 = 'seq-right'
    term._cub1 = 'seq-left'
    assert (_alternative_left_right(term) == {
        'seq-right': curses.KEY_RIGHT,
        'seq-left': curses.KEY_LEFT})


def test_cuf1_and_cub1_as_RIGHT_LEFT(all_terms):
    """Test that cuf1 and cub1 are assigned KEY_RIGHT and KEY_LEFT."""
    from blessed.keyboard import get_keyboard_sequences

    @as_subprocess
    def child(kind):
        term = TestTerminal(kind=kind, force_styling=True)
        keymap = get_keyboard_sequences(term)
        if term._cuf1:
            assert term._cuf1 in keymap
            assert keymap[term._cuf1] == term.KEY_RIGHT
        if term._cub1:
            assert term._cub1 in keymap
            if term._cub1 == '\b':
                assert keymap[term._cub1] == term.KEY_BACKSPACE
            else:
                assert keymap[term._cub1] == term.KEY_LEFT

    child(all_terms)


def test_get_keyboard_sequences_sort_order():
    """ordereddict ensures sequences are ordered longest-first."""
    @as_subprocess
    def child(kind):
        term = TestTerminal(kind=kind, force_styling=True)
        maxlen = None
        for sequence in term._keymap:
            if maxlen is not None:
                assert len(sequence) <= maxlen
            assert sequence
            maxlen = len(sequence)
    kind = 'vtwin10' if IS_WINDOWS else 'xterm-256color'
    child(kind)


def test_get_keyboard_sequence(monkeypatch):
    """Test keyboard.get_keyboard_sequence."""
    import blessed.keyboard

    (KEY_SMALL, KEY_LARGE, KEY_MIXIN) = range(3)
    (CAP_SMALL, CAP_LARGE) = 'cap-small cap-large'.split()
    (SEQ_SMALL, SEQ_LARGE, SEQ_MIXIN, SEQ_ALT_CUF1, SEQ_ALT_CUB1) = (
        b'seq-small-a',
        b'seq-large-abcdefg',
        b'seq-mixin',
        b'seq-alt-cuf1',
        b'seq-alt-cub1_')

    # patch curses functions
    monkeypatch.setattr(curses, 'tigetstr',
                        lambda cap: {CAP_SMALL: SEQ_SMALL,
                                     CAP_LARGE: SEQ_LARGE}[cap])

    monkeypatch.setattr(blessed.keyboard, 'capability_names',
                        dict(((KEY_SMALL, CAP_SMALL,),
                              (KEY_LARGE, CAP_LARGE,))))

    # patch global sequence mix-in
    monkeypatch.setattr(blessed.keyboard,
                        'DEFAULT_SEQUENCE_MIXIN', (
                            (SEQ_MIXIN.decode('latin1'), KEY_MIXIN),))

    # patch for _alternative_left_right
    term = mock.Mock()
    term._cuf1 = SEQ_ALT_CUF1.decode('latin1')
    term._cub1 = SEQ_ALT_CUB1.decode('latin1')
    keymap = blessed.keyboard.get_keyboard_sequences(term)

    assert list(keymap.items()) == [
        (SEQ_LARGE.decode('latin1'), KEY_LARGE),
        (SEQ_ALT_CUB1.decode('latin1'), curses.KEY_LEFT),
        (SEQ_ALT_CUF1.decode('latin1'), curses.KEY_RIGHT),
        (SEQ_SMALL.decode('latin1'), KEY_SMALL),
        (SEQ_MIXIN.decode('latin1'), KEY_MIXIN)]


def test_resolve_sequence():
    """Test resolve_sequence for order-dependent mapping."""
    from blessed.keyboard import resolve_sequence, OrderedDict, get_leading_prefixes
    mapper = OrderedDict(((u'SEQ1', 1),
                          (u'SEQ2', 2),
                          # takes precedence over LONGSEQ, first-match
                          (u'KEY_LONGSEQ_longest', 3),
                          (u'LONGSEQ', 4),
                          # won't match, LONGSEQ is first-match in this order
                          (u'LONGSEQ_longer', 5),
                          # falls through for L{anything_else}
                          (u'L', 6)))
    codes = {1: 'KEY_SEQ1',
             2: 'KEY_SEQ2',
             3: 'KEY_LONGSEQ_longest',
             4: 'KEY_LONGSEQ',
             5: 'KEY_LONGSEQ_longer',
             6: 'KEY_L'}
    prefixes = get_leading_prefixes(mapper)
    ks = resolve_sequence(u'', mapper, codes, prefixes, final=True)
    assert ks == ''
    assert ks.name is None
    assert ks.code is None
    assert not ks.is_sequence
    assert repr(ks) in {"u''",  # py26, 27
                        "''"}  # py33

    ks = resolve_sequence(u'notfound', mapper, codes, prefixes, final=True)
    assert ks == 'n'
    assert ks.name is None
    assert ks.code is None
    assert not ks.is_sequence
    assert repr(ks) in {"u'n'", "'n'"}

    ks = resolve_sequence(u'SEQ1', mapper, codes, prefixes, final=True)
    assert ks == 'SEQ1'
    assert ks.name == 'KEY_SEQ1'
    assert ks.code == 1
    assert ks.is_sequence
    assert repr(ks) == "KEY_SEQ1"

    ks = resolve_sequence(u'LONGSEQ_longer', mapper, codes, prefixes, final=True)
    assert ks == 'LONGSEQ'
    assert ks.name == 'KEY_LONGSEQ'
    assert ks.code == 4
    assert ks.is_sequence
    assert repr(ks) == "KEY_LONGSEQ"

    ks = resolve_sequence(u'LONGSEQ', mapper, codes, prefixes, final=True)
    assert ks == 'LONGSEQ'
    assert ks.name == 'KEY_LONGSEQ'
    assert ks.code == 4
    assert ks.is_sequence
    assert repr(ks) == "KEY_LONGSEQ"

    ks = resolve_sequence(u'Lxxxxx', mapper, codes, prefixes, final=True)
    assert ks == 'L'
    assert ks.name == 'KEY_L'
    assert ks.code == 6
    assert ks.is_sequence
    assert repr(ks) == "KEY_L"


def test_keyboard_prefixes():
    """Test keyboard.prefixes."""
    from blessed.keyboard import get_leading_prefixes
    keys = ['abc', 'abdf', 'e', 'jkl']
    pfs = get_leading_prefixes(keys)
    assert pfs == {'a', 'ab', 'abd', 'j', 'jk'}


@pytest.mark.skipif(IS_WINDOWS, reason="no multiprocess")
def test_keypad_mixins_and_aliases():  # pylint: disable=too-many-statements
    """Test PC-Style function key translations when in ``keypad`` mode."""
    # Key     plain   app     modified
    # Up      ^[[A    ^[OA    ^[[1;mA
    # Down    ^[[B    ^[OB    ^[[1;mB
    # Right   ^[[C    ^[OC    ^[[1;mC
    # Left    ^[[D    ^[OD    ^[[1;mD
    # End     ^[[F    ^[OF    ^[[1;mF
    # Home    ^[[H    ^[OH    ^[[1;mH
    @as_subprocess
    def child(kind):  # pylint: disable=too-many-statements
        term = TestTerminal(kind=kind, force_styling=True)
        from blessed.keyboard import resolve_sequence

        resolve = functools.partial(resolve_sequence,
                                    mapper=term._keymap,
                                    codes=term._keycodes,
                                    prefixes=term._keymap_prefixes,
                                    final=True)

        assert resolve(chr(10)).name == "KEY_ENTER"
        assert resolve(chr(13)).name == "KEY_ENTER"
        assert resolve(chr(8)).name == "KEY_BACKSPACE"
        assert resolve(chr(9)).name == "KEY_TAB"
        assert resolve(chr(27)).name == "KEY_ESCAPE"
        assert resolve(chr(127)).name == "KEY_BACKSPACE"
        assert resolve("\x1b[A").name == "KEY_UP"
        assert resolve("\x1b[B").name == "KEY_DOWN"
        assert resolve("\x1b[C").name == "KEY_RIGHT"
        assert resolve("\x1b[D").name == "KEY_LEFT"
        assert resolve("\x1b[U").name == "KEY_PGDOWN"
        assert resolve("\x1b[V").name == "KEY_PGUP"
        assert resolve("\x1b[H").name == "KEY_HOME"
        assert resolve("\x1b[F").name == "KEY_END"
        assert resolve("\x1b[K").name == "KEY_END"
        assert resolve("\x1bOM").name == "KEY_ENTER"
        assert resolve("\x1bOj").name == "KEY_KP_MULTIPLY"
        assert resolve("\x1bOk").name == "KEY_KP_ADD"
        assert resolve("\x1bOl").name == "KEY_KP_SEPARATOR"
        assert resolve("\x1bOm").name == "KEY_KP_SUBTRACT"
        assert resolve("\x1bOn").name == "KEY_KP_DECIMAL"
        assert resolve("\x1bOo").name == "KEY_KP_DIVIDE"
        assert resolve("\x1bOX").name == "KEY_KP_EQUAL"
        assert resolve("\x1bOp").name == "KEY_KP_0"
        assert resolve("\x1bOq").name == "KEY_KP_1"
        assert resolve("\x1bOr").name == "KEY_KP_2"
        assert resolve("\x1bOs").name == "KEY_KP_3"
        assert resolve("\x1bOt").name == "KEY_KP_4"
        assert resolve("\x1bOu").name == "KEY_KP_5"
        assert resolve("\x1bOv").name == "KEY_KP_6"
        assert resolve("\x1bOw").name == "KEY_KP_7"
        assert resolve("\x1bOx").name == "KEY_KP_8"
        assert resolve("\x1bOy").name == "KEY_KP_9"
        assert resolve("\x1b[1~").name == "KEY_FIND"
        assert resolve("\x1b[2~").name == "KEY_INSERT"
        assert resolve("\x1b[3~").name == "KEY_DELETE"
        assert resolve("\x1b[4~").name == "KEY_SELECT"
        assert resolve("\x1b[5~").name == "KEY_PGUP"
        assert resolve("\x1b[6~").name == "KEY_PGDOWN"
        assert resolve("\x1b[7~").name == "KEY_HOME"
        assert resolve("\x1b[8~").name == "KEY_END"

    child('xterm')


def test_ESCDELAY_unset_unchanged():
    """Unset ESCDELAY leaves DEFAULT_ESCDELAY unchanged in _reinit_escdelay()."""
    if 'ESCDELAY' in os.environ:
        del os.environ['ESCDELAY']
    import blessed.keyboard
    prev_value = blessed.keyboard.DEFAULT_ESCDELAY
    blessed.keyboard._reinit_escdelay()
    assert blessed.keyboard.DEFAULT_ESCDELAY == prev_value


def test_ESCDELAY_bad_value_unchanged():
    """Invalid ESCDELAY leaves DEFAULT_ESCDELAY unchanged in _reinit_escdelay()."""
    os.environ['ESCDELAY'] = 'XYZ123!'
    import blessed.keyboard
    prev_value = blessed.keyboard.DEFAULT_ESCDELAY
    blessed.keyboard._reinit_escdelay()
    assert blessed.keyboard.DEFAULT_ESCDELAY == prev_value
    del os.environ['ESCDELAY']


def test_ESCDELAY_10ms():
    """Verify ESCDELAY modifies DEFAULT_ESCDELAY in _reinit_escdelay()."""
    os.environ['ESCDELAY'] = '1234'
    import blessed.keyboard
    blessed.keyboard._reinit_escdelay()
    assert blessed.keyboard.DEFAULT_ESCDELAY == 1.234
    del os.environ['ESCDELAY']


@pytest.mark.parametrize('sequence,char,expected', [
    # Positive cases - basic control characters
    ('\x01', 'a', True), ('\x01', 'A', True),  # Ctrl+A
    ('\x1a', 'z', True), ('\x1a', 'Z', True),  # Ctrl+Z
    # Special control mappings
    ('\x00', '@', True),   # Ctrl+@
    ('\x1b', '[', True),   # Ctrl+[
    ('\x1c', '\\', True),  # Ctrl+\
    ('\x1d', ']', True),   # Ctrl+]
    ('\x1e', '^', True),   # Ctrl+^
    ('\x1f', '_', True),   # Ctrl+_
    ('\x7f', '?', True),   # Ctrl+?
    # Negative cases
    ('a', 'a', False),      # Regular 'a'
    ('\x01', 'b', False),   # Ctrl+A != Ctrl+B
    ('\x1ba', 'a', False),  # Alt+a, not Ctrl+a
])
def test_keystroke_ctrl(sequence, char, expected):
    """Test Keystroke.is_ctrl() method for control character detection."""
    from blessed.keyboard import Keystroke
    assert Keystroke(sequence).is_ctrl(char) is expected


def test_keystroke_alt():
    """Test Keystroke.is_alt() method for Alt+character detection."""
    from blessed.keyboard import Keystroke

    # Test basic Alt combinations
    assert Keystroke('\x1ba').is_alt('a') is True  # Alt+a
    assert Keystroke('\x1ba').is_alt('A') is True  # Case insensitive by default
    assert Keystroke('\x1bz').is_alt('z') is True  # Alt+z
    assert Keystroke('\x1bZ').is_alt('Z') is True  # Alt+Z (now has Shift too)

    # Test case sensitivity control
    assert Keystroke('\x1ba').is_alt('A', ignore_case=True) is True
    assert Keystroke('\x1ba').is_alt('A', ignore_case=False) is False

    # Test without character argument (any Alt+char)
    assert Keystroke('\x1ba').is_alt() is True     # Alt+a
    assert Keystroke('\x1b1').is_alt() is True     # Alt+1
    assert Keystroke('\x1b ').is_alt() is True     # Alt+space

    # Test negative cases
    assert Keystroke('a').is_alt('a') is False     # Regular 'a'
    assert Keystroke('\x1b').is_alt('a') is False  # Just ESC
    assert Keystroke('\x1ba').is_alt('b') is False  # Alt+a != Alt+b
    assert Keystroke('\x1bab').is_alt('a') is False  # Too long
    assert Keystroke('\x1b\x01').is_alt() is False  # Non-printable second char


def test_keystroke_ctrl_alt_names():
    """Test that Keystroke names are synthesized correctly for CTRL and ALT."""
    from blessed.keyboard import Keystroke

    # Test CTRL names
    assert Keystroke('\x01').name == 'KEY_CTRL_A'
    assert Keystroke('\x1a').name == 'KEY_CTRL_Z'
    assert Keystroke('\x00').name == 'KEY_CTRL_@'
    assert Keystroke('\x1b').name == 'KEY_CTRL_['
    assert Keystroke('\x1c').name == 'KEY_CTRL_\\'
    assert Keystroke('\x1d').name == 'KEY_CTRL_]'
    assert Keystroke('\x1e').name == 'KEY_CTRL_^'
    assert Keystroke('\x1f').name == 'KEY_CTRL__'
    assert Keystroke('\x7f').name == 'KEY_CTRL_?'

    # Test ALT names
    assert Keystroke('\x1ba').name == 'KEY_ALT_A'
    assert Keystroke('\x1bz').name == 'KEY_ALT_Z'
    assert Keystroke('\x1bA').name == 'KEY_ALT_SHIFT_A'
    assert Keystroke('\x1b1').name == 'KEY_ALT_1'
    assert Keystroke('\x1b!').name == 'KEY_ALT_!'

    # Test that existing names are preserved
    ks_with_name = Keystroke('\x01', name='EXISTING_NAME')
    assert ks_with_name.name == 'EXISTING_NAME'


def test_keystroke_is_sequence_enhanced():
    """Test that is_sequence includes multi-char sequences like Alt combinations."""
    from blessed.keyboard import Keystroke

    # Test original behavior
    assert Keystroke('a').is_sequence is False
    assert Keystroke('\x01', code=1).is_sequence is True
    assert Keystroke('\x01', mode=123).is_sequence is True

    # Test new behavior for multi-char sequences
    assert Keystroke('\x1ba').is_sequence is True   # Alt+a (len > 1)
    assert Keystroke('ab').is_sequence is True      # Any multi-char
    assert Keystroke('\x1b[A').is_sequence is True  # Escape sequence (len > 1)


def test_modifiers_inference_legacy_ctrl():
    """Test modifier inference from legacy control characters."""
    from blessed.keyboard import Keystroke

    # Ctrl+a as legacy control character
    ks = Keystroke('\x01')  # Ctrl+A

    assert ks.modifiers == 5  # 1 + 4 (ctrl)
    assert ks.modifiers_bits == 4
    assert ks._ctrl is True
    assert ks._alt is False
    assert ks._shift is False


def test_modifiers_inference_legacy_alt():
    """Test modifier inference from legacy Alt (meta sends escape)."""
    from blessed.keyboard import Keystroke

    # Alt+a as ESC+a
    ks = Keystroke('\x1ba')

    assert ks.modifiers == 3  # 1 + 2 (alt)
    assert ks.modifiers_bits == 2
    assert ks._ctrl is False
    assert ks._alt is True
    assert ks._shift is False


def test_modifiers_inference_no_modifiers():
    """Test that regular characters have no modifiers."""
    from blessed.keyboard import Keystroke

    ks = Keystroke('a')

    assert ks.modifiers == 1  # No modifiers
    assert ks.modifiers_bits == 0
    assert ks._ctrl is False
    assert ks._alt is False
    assert ks._shift is False


def test_individual_modifier_properties():
    """Test individual modifier flag properties using new dynamic API."""
    from blessed.keyboard import Keystroke, KittyKeyEvent

    test_letter = 'a'
    single_modifier_cases = [
        (1, {}),  # No modifiers
        (2, {'shift': True}),  # 1 + 1
        (3, {'alt': True}),    # 1 + 2
        (5, {'ctrl': True}),   # 1 + 4
        (9, {'super': True}),  # 1 + 8
        (17, {'hyper': True}),  # 1 + 16
        (33, {'meta': True}),  # 1 + 32
        (65, {'caps_lock': True}),  # 1 + 64
        (129, {'num_lock': True}),  # 1 + 128
    ]

    for modifiers_value, expected_flags in single_modifier_cases:
        # Create a Kitty keystroke with the modifier value
        kitty_event = KittyKeyEvent(unicode_key=ord(test_letter), shifted_key=None, base_key=None,
                                    modifiers=modifiers_value, event_type=1, int_codepoints=[])
        ks = Keystroke(f'\x1b[{ord(test_letter)};{modifiers_value}u', mode=-1, match=kitty_event)

        # Check each modifier property using dynamic predicates
        # For single modifiers, exact matching should work, it is allowed to *not* pass
        # the alphanumeric, eg. is_alt() instead of is_alt('a'), verify that here, also
        assert ks.is_shift() == expected_flags.get('shift', False)
        assert ks.is_alt() == expected_flags.get('alt', False)
        assert ks.is_ctrl() == expected_flags.get('ctrl', False)
        assert ks.is_super() == expected_flags.get('super', False)
        assert ks.is_hyper() == expected_flags.get('hyper', False)
        assert ks.is_meta() == expected_flags.get('meta', False)
        assert ks.is_shift('a') == expected_flags.get('shift', False)
        assert ks.is_alt('a') == expected_flags.get('alt', False)
        assert ks.is_ctrl('a') == expected_flags.get('ctrl', False)
        assert ks.is_super('a') == expected_flags.get('super', False)
        assert ks.is_hyper('a') == expected_flags.get('hyper', False)
        assert ks.is_meta('a') == expected_flags.get('meta', False)

        # Test private properties are accessible internally
        assert ks._shift == expected_flags.get('shift', False)
        assert ks._alt == expected_flags.get('alt', False)
        assert ks._ctrl == expected_flags.get('ctrl', False)
        assert ks._super == expected_flags.get('super', False)
        assert ks._hyper == expected_flags.get('hyper', False)
        assert ks._meta == expected_flags.get('meta', False)
        assert ks._caps_lock == expected_flags.get('caps_lock', False)
        assert ks._num_lock == expected_flags.get('num_lock', False)

    # Test multi-modifier case: Shift+Alt+Ctrl
    kitty_event = KittyKeyEvent(unicode_key=ord(test_letter), shifted_key=None, base_key=None,
                                modifiers=8, event_type=1, int_codepoints=[])  # 1 + (1+2+4) = 8
    ks = Keystroke('\x1b[{ord(test_letter)};8u', mode=-1, match=kitty_event)

    # Individual modifiers should return False since multiple are present
    assert ks.is_shift(test_letter) is False
    assert ks.is_alt(test_letter) is False
    assert ks.is_ctrl(test_letter) is False

    # But private properties should reflect the actual bits
    assert ks._shift is True
    assert ks._alt is True
    assert ks._ctrl is True
    assert ks._super is False

    # and final compound is fine, even in strange orders,
    assert ks.is_ctrl_shift_alt('a')
    assert ks.is_alt_shift_ctrl('a')
    assert ks.is_shift_ctrl_alt('a')
    assert ks.is_shift_alt_ctrl('a')


def test_keystroke_value_property():
    """Test the new value property for text character extraction."""
    from blessed.keyboard import Keystroke

    # Plain printable characters
    assert Keystroke('a').value == 'a'
    assert Keystroke('A').value == 'A'
    assert Keystroke('1').value == '1'
    assert Keystroke(';').value == ';'
    assert Keystroke(' ').value == ' '

    # Alt+printable (ESC + char) - return the printable part
    assert Keystroke('\x1ba').value == 'a'  # Alt+a -> 'a'
    assert Keystroke('\x1bA').value == 'A'  # Alt+A -> 'A'
    assert Keystroke('\x1b1').value == '1'  # Alt+1 -> '1'

    # Ctrl+letter - return lowercase letter
    assert Keystroke('\x01').value == 'a'   # Ctrl+A -> 'a'
    assert Keystroke('\x1a').value == 'z'   # Ctrl+Z -> 'z'

    # Ctrl+symbol - return symbol
    assert Keystroke('\x00').value == '@'   # Ctrl+@ -> '@'
    assert Keystroke('\x1b').value == '['   # Ctrl+[ -> '['
    assert Keystroke('\x7f').value == '?'   # Ctrl+? -> '?'

    # Application keys - return empty string
    arrow_key = Keystroke('\x1b[A', code=1, name='KEY_UP')
    assert arrow_key.value == ''  # Application keys return empty string


def test_value_property_unicode_and_complex():
    """Test value property with Unicode characters and complex sequences."""
    from blessed.keyboard import Keystroke, KittyKeyEvent
    import curses

    # Unicode characters (non-ASCII)
    omega_kitty = KittyKeyEvent(unicode_key=937, shifted_key=None, base_key=None,
                                modifiers=1, event_type=1, int_codepoints=[])
    omega_ks = Keystroke('\x1b[937u', mode=-1, match=omega_kitty)
    assert omega_ks.value == 'Ω'  # Unicode Omega

    # Emoji with ZWJ sequence via int_codepoints
    emoji_kitty = KittyKeyEvent(unicode_key=0, shifted_key=None, base_key=None,
                                modifiers=1, event_type=1, int_codepoints=[128104, 8205, 128187])
    emoji_ks = Keystroke('\x1b[0;;1;128104:8205:128187u', mode=-1, match=emoji_kitty)
    assert emoji_ks.value == '👨‍💻'  # Man technologist emoji with ZWJ

    # Function keys return empty string
    f10_ks = Keystroke('\x1b[21~', code=curses.KEY_F10, name='KEY_F10')
    assert f10_ks.value == ''  # F10 -> empty string

    # DEC events return empty string
    paste_ks = Keystroke('\x1b[200~hello\x1b[201~', mode=2004, match=None)
    assert paste_ks.value == ''  # Bracketed paste -> empty string


def test_dynamic_compound_modifier_predicates():
    """Test the new dynamic compound modifier predicates."""
    from blessed.keyboard import Keystroke, KittyKeyEvent

    # Create a Keystroke with Ctrl+Alt+A
    kitty_event = KittyKeyEvent(unicode_key=97, shifted_key=None, base_key=None,
                                modifiers=7, event_type=1, int_codepoints=[])  # 1 + 2 + 4 = 7
    ks = Keystroke('\x1b[97;7u', mode=-1, match=kitty_event)

    # Test with character matching
    assert ks.is_ctrl_alt('a') is True
    assert ks.is_ctrl_alt('A') is True  # Case insensitive by default
    assert ks.is_ctrl_alt('b') is False  # Wrong character

    # single-modifier test should fail when other modifiers present
    assert ks.is_ctrl() is False      # Not exactly Ctrl (Alt also present)
    assert ks.is_alt() is False       # Not exactly Alt (Ctrl also present)

    # Test single modifier keystroke
    ks_ctrl_only = Keystroke('\x01')  # Ctrl+A
    assert ks_ctrl_only.is_ctrl() is True    # Exactly Ctrl
    assert ks_ctrl_only.is_ctrl('a') is True
    assert ks_ctrl_only.is_alt() is False    # No Alt
    assert ks_ctrl_only.is_ctrl_alt() is False  # Not Ctrl+Alt


def test_is_ctrl_exact_matching_legacy():
    """Test exact matching for is_ctrl with legacy control characters."""
    from blessed.keyboard import Keystroke

    # Legacy Ctrl+a
    ks = Keystroke('\x01')
    assert ks.is_ctrl('a') is True
    assert ks.is_ctrl('A') is True  # Case insensitive
    assert ks.is_ctrl('b') is False
    assert ks.is_ctrl() is True

    # Test special control mappings
    assert Keystroke('\x00').is_ctrl('@') is True  # Ctrl+@
    assert Keystroke('\x1b').is_ctrl('[') is True  # Ctrl+[ (ESC)
    assert Keystroke('\x7f').is_ctrl('?') is True  # Ctrl+?


def test_is_alt_exact_matching_legacy():
    """Test exact matching for is_alt with legacy Alt combinations."""
    from blessed.keyboard import Keystroke

    # Legacy Alt+a
    ks = Keystroke('\x1ba')
    assert ks.is_alt('a') is True
    assert ks.is_alt('A') is True   # Case insensitive by default
    assert ks.is_alt('b') is False
    assert ks.is_alt() is True

    # Case sensitivity control
    ks = Keystroke('\x1bA')  # Alt+A (uppercase)
    # Now has Shift too
    assert ks.is_alt('a', ignore_case=True) is True
    assert ks.is_alt('a', ignore_case=False) is False
    assert ks.is_alt('A', ignore_case=False) is True


def test_lock_keys_ignored_in_exact_matching():
    """Test that caps_lock and num_lock are ignored in exact matching."""
    from blessed.keyboard import Keystroke, KittyKeyEvent

    # Ctrl+a with caps_lock on should still match is_ctrl('a')
    kitty_event = KittyKeyEvent(unicode_key=97, shifted_key=None, base_key=None,
                                modifiers=69, event_type=1, int_codepoints=[])  # 1 + 4 + 64
    ks = Keystroke('\x1b[97;69u', mode=-1, match=kitty_event)
    assert ks._caps_lock is True
    assert ks._ctrl is True
    assert ks.is_ctrl('a') is True  # Should still match despite caps_lock

    # Alt+a with num_lock on should still match is_alt('a')
    kitty_event = KittyKeyEvent(unicode_key=97, shifted_key=None, base_key=None,
                                modifiers=131, event_type=1, int_codepoints=[])  # 1 + 2 + 128
    ks = Keystroke('\x1b[97;131u', mode=-1, match=kitty_event)
    assert ks._num_lock is True
    assert ks._alt is True
    assert ks.is_alt('a') is True  # Should still match despite num_lock


def test_modifiers_bits_edge_cases():
    """Test edge cases for modifiers_bits property."""
    from blessed.keyboard import Keystroke

    # Ensure modifiers_bits never goes negative
    ks = Keystroke('a')  # modifiers = 1
    assert ks.modifiers_bits == 0  # max(0, 1 - 1) = 0

    # Test with constructed keystroke with modifiers = 0 (shouldn't happen normally)
    ks = Keystroke('a')
    ks._modifiers = 0  # Force set to 0
    assert ks.modifiers_bits == 0  # max(0, 0 - 1) = 0


def test_comprehensive_modifier_combinations():
    """Test comprehensive modifier combinations work correctly."""
    from blessed.keyboard import Keystroke, KittyKeyEvent

    # Test a complex modifier combination: Ctrl+Shift+Alt+Super
    expected_bits = 0b1 | 0b10 | 0b100 | 0b1000  # shift + alt + ctrl + super = 15
    expected_modifiers = 1 + expected_bits  # 16

    kitty_event = KittyKeyEvent(unicode_key=97, shifted_key=None, base_key=None,
                                modifiers=expected_modifiers, event_type=1, int_codepoints=[])
    ks = Keystroke(f'\x1b[97;{expected_modifiers}u', mode=-1, match=kitty_event)

    assert ks.modifiers == expected_modifiers
    assert ks.modifiers_bits == expected_bits
    assert ks._shift is True
    assert ks._alt is True
    assert ks._ctrl is True
    assert ks._super is True
    assert ks._hyper is False
    assert ks._meta is False

    # This should NOT match exact ctrl or alt since other modifiers are present
    assert ks.is_ctrl('a') is False
    assert ks.is_alt('a') is False
    assert ks.is_ctrl() is False
    assert ks.is_alt() is False


def test_ghostty_f3_tilde_form_variants():
    """Test F3 tilde-form sequences for ghostty terminal compatibility."""
    from blessed.keyboard import _match_legacy_csi_modifiers, LegacyCSIKeyEvent

    # Test all F3 modifier combinations in tilde form (ghostty peculiarity)
    f3_test_cases = [
        ('\x1b[13;2~', 2, 'Shift+F3', {'shift': True}),
        ('\x1b[13;3~', 3, 'Alt+F3', {'alt': True}),
        ('\x1b[13;5~', 5, 'Ctrl+F3', {'ctrl': True}),
        ('\x1b[13;6~', 6, 'Ctrl+Shift+F3', {'ctrl': True, 'shift': True}),
        ('\x1b[13;7~', 7, 'Ctrl+Alt+F3', {'ctrl': True, 'alt': True}),
        ('\x1b[13;8~', 8, 'Ctrl+Alt+Shift+F3', {'ctrl': True, 'alt': True, 'shift': True}),
    ]

    for sequence, expected_mod, description, expected_flags in f3_test_cases:
        ks = _match_legacy_csi_modifiers(sequence)
        assert ks is not None, f"Failed to match {description} sequence={sequence!r}"
        assert ks._mode == -3  # Legacy CSI mode
        assert isinstance(ks._match, LegacyCSIKeyEvent)

        event = ks._match
        assert event.kind == 'tilde'
        assert event.key_id == 13  # F3 tilde number
        assert event.modifiers == expected_mod

        # Check modifiers are properly detected
        assert ks.modifiers == expected_mod
        assert ks._code == curses.KEY_F3  # Should map to F3 keycode

        # Check individual modifier flags
        assert ks._shift == expected_flags.get('shift', False), f"shift failed for {description}"
        assert ks._alt == expected_flags.get('alt', False), f"alt failed for {description}"
        assert ks._ctrl == expected_flags.get('ctrl', False), f"ctrl failed for {description}"

        # Check dynamic name generation
        expected_name_parts = ['KEY']
        if ks._ctrl:
            expected_name_parts.append('CTRL')
        if ks._alt:
            expected_name_parts.append('ALT')
        if ks._shift:
            expected_name_parts.append('SHIFT')
        expected_name_parts.append('F3')
        expected_name = '_'.join(expected_name_parts)

        assert ks.name == expected_name


def test_alt_uppercase_sets_shift_modifier_and_name():
    """Test that Alt+uppercase letters correctly set both Alt and Shift modifiers."""
    from blessed.keyboard import Keystroke

    # Test lowercase Alt+j - should be Alt-only
    ks_lower = Keystroke('\x1bj')  # Alt+j
    assert ks_lower.modifiers == 3  # 1 + 2 (alt only)
    assert ks_lower._alt is True
    assert ks_lower._shift is False
    assert ks_lower.name == 'KEY_ALT_J'

    # Test uppercase Alt+J - should be Alt+Shift
    ks_upper = Keystroke('\x1bJ')  # Alt+Shift+J
    assert ks_upper.modifiers == 4  # 1 + 2 (alt) + 1 (shift) = 4
    assert ks_upper._alt is True
    assert ks_upper._shift is True
    assert ks_upper.name == 'KEY_ALT_SHIFT_J'

    # Test various uppercase letters
    test_cases = [
        ('\x1bA', 'KEY_ALT_SHIFT_A'),
        ('\x1bZ', 'KEY_ALT_SHIFT_Z'),
        ('\x1bM', 'KEY_ALT_SHIFT_M'),
    ]

    for sequence, expected_name in test_cases:
        ks = Keystroke(sequence)
        assert ks.modifiers == 4
        assert ks._alt is True
        assert ks._shift is True
        assert ks.name == expected_name

    # Test that non-alphabetic printable characters remain Alt-only
    non_alpha_cases = [
        ('\x1b1', 'KEY_ALT_1', 3),  # Alt+1
        ('\x1b!', 'KEY_ALT_!', 3),  # Alt+!
        ('\x1b;', 'KEY_ALT_;', 3),  # Alt+;
        ('\x1b ', 'KEY_ALT_ ', 3),  # Alt+space (though space might not have a name)
    ]

    for sequence, expected_name, expected_modifiers in non_alpha_cases:
        ks = Keystroke(sequence)
        assert ks.modifiers == expected_modifiers
        assert ks._alt is True
        assert ks._shift is False
        if expected_name.endswith(' '):  # Space might not have a name
            continue
        assert ks.name == expected_name


def test_ctrl_alt_value_extraction():
    """Test that Ctrl+Alt sequences correctly extract the base character value."""
    from blessed.keyboard import Keystroke

    # Basic Ctrl+Alt letter tests
    test_cases = [
        ('\x1b\x01', 'a', 'KEY_CTRL_ALT_A', 7),  # Ctrl+Alt+A
        ('\x1b\x06', 'f', 'KEY_CTRL_ALT_F', 7),  # Ctrl+Alt+F
        ('\x1b\x18', 'x', 'KEY_CTRL_ALT_X', 7),  # Ctrl+Alt+X
        ('\x1b\x1a', 'z', 'KEY_CTRL_ALT_Z', 7),  # Ctrl+Alt+Z
    ]

    for sequence, expected_value, expected_name, expected_modifiers in test_cases:
        ks = Keystroke(sequence)
        assert ks.value == expected_value, \
            f"Expected value '{expected_value}' for {sequence!r}, got '{ks.value}'"
        assert ks.name == expected_name, \
            f"Expected name {expected_name} for {sequence!r}, got {ks.name}"
        assert ks.modifiers == expected_modifiers, \
            f"Expected modifiers {expected_modifiers} for {sequence!r}, got {ks.modifiers}"
        assert ks._ctrl is True
        assert ks._alt is True
        assert ks._shift is False


def test_ctrl_alt_symbol_value_extraction():
    """Test that Ctrl+Alt+symbol sequences correctly extract the symbol value."""
    from blessed.keyboard import Keystroke

    # Ctrl+Alt symbol tests
    symbol_test_cases = [
        ('\x1b\x00', '@', 'KEY_CTRL_ALT_@'),    # Ctrl+Alt+@
        ('\x1b\x1c', '\\', 'KEY_CTRL_ALT_\\'),  # Ctrl+Alt+\
        ('\x1b\x1d', ']', 'KEY_CTRL_ALT_]'),    # Ctrl+Alt+]
        ('\x1b\x1e', '^', 'KEY_CTRL_ALT_^'),    # Ctrl+Alt+^
        ('\x1b\x1f', '_', 'KEY_CTRL_ALT__'),    # Ctrl+Alt+_
    ]

    for sequence, expected_value, expected_name in symbol_test_cases:
        ks = Keystroke(sequence)
        assert ks.value == expected_value, \
            f"Expected value '{expected_value}' for {sequence!r}, got '{ks.value}'"
        assert ks.name == expected_name, \
            f"Expected name {expected_name} for {sequence!r}, got {ks.name}"

    # Alt+Escape is a special Alt-only case (not Ctrl+Alt), control chars have no text value
    ks_alt_esc = Keystroke('\x1b\x1b')
    assert ks_alt_esc.name == 'KEY_ALT_ESCAPE'
    assert ks_alt_esc.value == '', f"Alt+Escape should have empty value, got {ks_alt_esc.value!r}"
    assert ks_alt_esc.modifiers == 3  # Alt-only


def test_ctrl_alt_doesnt_break_existing_behavior():
    """Test that Ctrl+Alt fix doesn't break Alt-only or Ctrl-only sequences."""
    from blessed.keyboard import Keystroke

    # Alt-only should still work
    ks_alt = Keystroke('\x1ba')  # Alt+a
    assert ks_alt.value == 'a'
    assert ks_alt.name == 'KEY_ALT_A'
    assert ks_alt.modifiers == 3  # Alt-only
    assert ks_alt._ctrl is False
    assert ks_alt._alt is True

    # Ctrl-only should still work
    ks_ctrl = Keystroke('\x01')  # Ctrl+A
    assert ks_ctrl.value == 'a'
    assert ks_ctrl.name == 'KEY_CTRL_A'
    assert ks_ctrl.modifiers == 5  # Ctrl-only
    assert ks_ctrl._ctrl is True
    assert ks_ctrl._alt is False

    # Alt-only special controls (should remain Alt-only, not become Ctrl+Alt)
    # These are all control characters, so they have empty value
    alt_special_cases = [
        ('\x1b\x1b', 'KEY_ALT_ESCAPE', 3),      # Alt+Escape
        ('\x1b\x7f', 'KEY_ALT_BACKSPACE', 3),   # Alt+Backspace
        ('\x1b\x0d', 'KEY_ALT_ENTER', 3),       # Alt+Enter
        ('\x1b\x09', 'KEY_ALT_TAB', 3),         # Alt+Tab
    ]

    for sequence, expected_name, expected_modifiers in alt_special_cases:
        ks = Keystroke(sequence)
        # All these are control character combinations, so value should be empty
        assert ks.value == '', \
            f"Expected empty value for {expected_name}, got {ks.value!r}"
        assert ks.name == expected_name, \
            f"Expected name {expected_name} for {sequence!r}, got {ks.name}"
        assert ks.modifiers == expected_modifiers, \
            f"Expected modifiers {expected_modifiers} for {expected_name}, got {ks.modifiers}"
        assert ks._alt is True
        assert ks._ctrl is False


def test_compatibility_with_existing_behavior():
    """Test that existing keyboard behavior remains unchanged."""
    from blessed.keyboard import Keystroke

    # Regular keys should work as before
    ks = Keystroke('a')
    assert str(ks) == 'a'
    assert ks.is_sequence is False

    # Multi-character sequences
    ks = Keystroke('\x1b[A', code=1, name='KEY_UP')
    assert ks.name == 'KEY_UP'
    assert ks.code == 1
    assert ks.is_sequence is True

    # Legacy control and alt names should still work
    assert Keystroke('\x01').name == 'KEY_CTRL_A'
    assert Keystroke('\x1ba').name == 'KEY_ALT_A'


@pytest.mark.parametrize('sequence,expected_key,expected_modifiers,description', [
    # Basic with tilde
    ('\x1b[27;5;44~', 44, 5, 'Ctrl+, (comma)'),
    # Without tilde
    ('\x1b[27;5;46', 46, 5, 'Ctrl+. (period)'),
    # Various modifier combinations
    ('\x1b[27;3;97~', 97, 3, 'Alt+a'),
    ('\x1b[27;7;98~', 98, 7, 'Ctrl+Alt+b'),
])
def test_match_modify_other_keys(sequence, expected_key, expected_modifiers, description):
    """Test xterm ModifyOtherKeys sequences with various combinations."""
    from blessed.keyboard import _match_modify_other_keys, ModifyOtherKeysEvent

    ks = _match_modify_other_keys(sequence)
    assert ks is not None
    assert ks._mode == -2  # ModifyOtherKeys mode indicator
    assert isinstance(ks._match, ModifyOtherKeysEvent)

    event = ks._match
    assert event.key == expected_key
    assert event.modifiers == expected_modifiers


def test_match_modify_other_keys_non_matching():
    """Test that non-ModifyOtherKeys sequences don't match."""
    from blessed.keyboard import _match_modify_other_keys

    assert _match_modify_other_keys('a') is None
    assert _match_modify_other_keys('\x1b[A') is None  # Regular arrow key
    assert _match_modify_other_keys('\x1b[27;5') is None  # Incomplete
    assert _match_modify_other_keys('\x1b[28;5;44~') is None  # Wrong prefix
    assert _match_modify_other_keys('\x1b]27;5;44~') is None  # Wrong CSI


def test_match_legacy_csi_modifiers_letter_form():
    """Test legacy CSI modifier sequences in letter form."""
    from blessed.keyboard import _match_legacy_csi_modifiers, LegacyCSIKeyEvent

    # ESC [ 1 ; modifiers [ABCDEFHPQS]
    test_cases = [
        ('\x1b[1;3A', 'A', 3, 'KEY_UP'),        # Alt+Up
        ('\x1b[1;5B', 'B', 5, 'KEY_DOWN'),      # Ctrl+Down
        ('\x1b[1;2C', 'C', 2, 'KEY_RIGHT'),     # Shift+Right
        ('\x1b[1;6D', 'D', 6, 'KEY_LEFT'),      # Ctrl+Shift+Left
        ('\x1b[1;3F', 'F', 3, 'KEY_END'),       # Alt+End
        ('\x1b[1;5H', 'H', 5, 'KEY_HOME'),      # Ctrl+Home
        ('\x1b[1;2P', 'P', 2, 'KEY_F1'),        # Shift+F1
        ('\x1b[1;3Q', 'Q', 3, 'KEY_F2'),        # Alt+F2
        ('\x1b[1;5R', 'R', 5, 'KEY_F3'),        # Ctrl+F3
        ('\x1b[1;6S', 'S', 6, 'KEY_F4'),        # Ctrl+Shift+F4
    ]

    for sequence, final_char, expected_mod, expected_key_name in test_cases:
        ks = _match_legacy_csi_modifiers(sequence)
        assert ks is not None
        assert ks._mode == -3  # Legacy CSI mode
        assert isinstance(ks._match, LegacyCSIKeyEvent)

        event = ks._match
        assert event.kind == 'letter'
        assert event.key_id == final_char
        assert event.modifiers == expected_mod

        # Check modifiers are properly detected
        assert ks.modifiers == expected_mod

        # Check that the base keycode is set correctly
        assert ks._code is not None


def test_match_legacy_csi_modifiers_tilde_form():
    """Test legacy CSI modifier sequences in tilde form."""
    from blessed.keyboard import _match_legacy_csi_modifiers, LegacyCSIKeyEvent

    # ESC [ number ; modifiers ~
    test_cases = [
        ('\x1b[2;2~', 2, 2, 'KEY_INSERT'),     # Shift+Insert
        ('\x1b[3;5~', 3, 5, 'KEY_DELETE'),     # Ctrl+Delete
        ('\x1b[5;3~', 5, 3, 'KEY_PGUP'),       # Alt+PageUp
        ('\x1b[6;6~', 6, 6, 'KEY_PGDOWN'),     # Ctrl+Shift+PageDown
        ('\x1b[15;2~', 15, 2, 'KEY_F5'),       # Shift+F5
        ('\x1b[17;5~', 17, 5, 'KEY_F6'),       # Ctrl+F6
        ('\x1b[23;3~', 23, 3, 'KEY_F11'),      # Alt+F11
        ('\x1b[24;7~', 24, 7, 'KEY_F12'),      # Ctrl+Alt+F12
    ]

    for sequence, key_num, expected_mod, expected_key_name in test_cases:
        ks = _match_legacy_csi_modifiers(sequence)
        assert ks is not None
        assert ks._mode == -3  # Legacy CSI mode
        assert isinstance(ks._match, LegacyCSIKeyEvent)

        event = ks._match
        assert event.kind == 'tilde'
        assert event.key_id == key_num
        assert event.modifiers == expected_mod

        # Check modifiers are properly detected
        assert ks.modifiers == expected_mod

        # Check that the base keycode is set correctly
        assert ks._code is not None


def test_match_legacy_csi_modifiers_non_matching():
    """Test that non-legacy-CSI sequences don't match."""
    from blessed.keyboard import _match_legacy_csi_modifiers

    # Should not match
    assert _match_legacy_csi_modifiers('a') is None
    assert _match_legacy_csi_modifiers('\x1b[A') is None  # No modifiers
    assert _match_legacy_csi_modifiers('\x1b[2~') is None  # No modifiers
    assert _match_legacy_csi_modifiers('\x1b[1;3') is None  # Incomplete
    assert _match_legacy_csi_modifiers('\x1b[1;3Z') is None  # Unknown final char
    assert _match_legacy_csi_modifiers('\x1b[99;5~') is None  # Unknown tilde number


def test_legacy_csi_modifier_properties():
    """Test that legacy CSI modifier keystrokes have correct modifier properties."""
    from blessed.keyboard import _match_legacy_csi_modifiers

    # Test Ctrl+Alt+Right (1 + 2 + 4 = 7)
    ks = _match_legacy_csi_modifiers('\x1b[1;7C')
    assert ks._ctrl is True
    assert ks._alt is True
    assert ks._shift is False
    assert ks._super is False

    # Test Shift+PageUp (1 + 1 = 2)
    ks = _match_legacy_csi_modifiers('\x1b[5;2~')
    assert ks._shift is True
    assert ks._ctrl is False
    assert ks._alt is False


def test_terminal_inkey_modify_other_keys():
    """Test that Terminal.inkey() properly handles xterm ModifyOtherKeys sequences."""
    from blessed import Terminal
    from blessed.keyboard import ModifyOtherKeysEvent

    @as_subprocess
    def child():
        term = Terminal(force_styling=True)

        # Simulate ModifyOtherKeys input by adding to keyboard buffer
        # Ctrl+, (comma)
        modify_sequence = '\x1b[27;5;44~'
        term.ungetch(modify_sequence)

        ks = term.inkey(timeout=0)

        # Should have been parsed as a ModifyOtherKeys sequence
        assert ks is not None
        assert ks == modify_sequence
        assert ks._mode == -2  # ModifyOtherKeys mode indicator
        assert isinstance(ks._match, ModifyOtherKeysEvent)

        # Verify the parsed event data
        event = ks._match
        assert event.key == 44         # comma
        assert event.modifiers == 5    # Ctrl modifier
    child()


def test_terminal_inkey_legacy_csi_modifiers():
    """Test that Terminal.inkey() properly handles legacy CSI modifier sequences."""
    from blessed import Terminal
    from blessed.keyboard import LegacyCSIKeyEvent

    @as_subprocess
    def child():
        term = Terminal(force_styling=True)

        # Simulate legacy CSI modifier input
        # Alt+Up arrow
        legacy_sequence = '\x1b[1;3A'
        term.ungetch(legacy_sequence)

        ks = term.inkey(timeout=0)

        # Should have been parsed as a legacy CSI modifier sequence
        assert ks is not None
        assert ks == legacy_sequence
        assert ks._mode == -3  # Legacy CSI mode indicator
        assert isinstance(ks._match, LegacyCSIKeyEvent)

        # Verify the parsed event data
        event = ks._match
        assert event.kind == 'letter'
        assert event.key_id == 'A'     # Up arrow
        assert event.modifiers == 3    # Alt modifier

        # Check modifier properties work
        assert ks._alt is True
        assert ks._ctrl is False
        assert ks._shift is False

        # Check that base keycode is correct
        assert ks._code == curses.KEY_UP
    child()


def test_terminal_inkey_fallback_to_legacy():
    """Test that legacy sequences still work when new protocols don't match."""
    @as_subprocess
    def child():
        term = TestTerminal(force_styling=True)

        # Regular arrow key sequence (legacy)
        legacy_sequence = '\x1b[A'
        term.ungetch(legacy_sequence)

        ks = term.inkey(timeout=0)

        assert ks == legacy_sequence
        assert ks._code is not None
        assert ks._mode is None or ks._mode >= 0
    child()


def test_terminal_inkey_f3_high_strangeness():
    """Test Terminal.inkey integration with 'F3' modifiers."""
    # "F3" has its issues,
    #
    # a long sordid history, starting with that the vt220 didn't have F1-F4,
    # Xenix and SCO had more than F12,
    # that xterm (curses?) has definitions for up to 64 function keys
    # https://unix.stackexchange.com/questions/479192/why-does-xterm-support-63-function-keys
    # but are just aliases for modifiers of the first 12 or 24,
    # and that xterm simulates Shift+F3 as though it is F15,
    #
    # and well, for whatever reason modifiers on F3 have an entirely different
    # structure than F1,F2, and F4 on many terminals!
    #
    # F1 Function Key
    # ===============
    # F1: '\x1bOP'
    # Shift+F1: '\x1b[1;2P'
    # Alt+F1: '\x1b[1;3P'
    # Ctrl+Alt+Shift+F1: '\x1b[1;8P'
    #
    # F2 Function Key
    # ===============
    # F2: '\x1bOQ'
    # Shift+F2: '\x1b[1;2Q'
    # Ctrl+Alt+Shift+F2: '\x1b[1;6P'

    # F3 Function Key ?!
    # ==================
    # F3: '\x1bOR'
    # Shift+F3: '\x1b[13;2~'
    # Alt+F3: '\x1b[13;2~'
    # Shift+F3: '\x1b[13;2~'
    # Ctrl+Alt+Shift+F3: '\x1b[13;8~'
    #
    from blessed.keyboard import LegacyCSIKeyEvent

    @as_subprocess
    def child():
        term = TestTerminal(force_styling=True)

        # Test a couple of F3 tilde-form variants via Terminal.inkey()
        test_cases = [
            ('\x1b[13;2~', 'Shift+F3', 2, {'shift': True}),
            ('\x1b[13;3~', 'Alt+F3', 3, {'alt': True}),
            ('\x1b[13;6~', 'Ctrl+Shift+F3', 6, {'ctrl': True, 'shift': True}),
            ('\x1b[13;7~', 'Ctrl+Alt+F3', 7, {'ctrl': True, 'alt': True}),
            ('\x1b[13;8~', 'Ctrl+Alt+Shift+F3', 8, {'ctrl': True, 'alt': True, 'shift': True}),
        ]

        for sequence, description, expected_mod, expected_flags in test_cases:
            # Use ungetch to simulate input from ghostty terminal
            term.ungetch(sequence)

            ks = term.inkey(timeout=0)

            # Should have been parsed correctly
            assert ks is not None
            assert ks == sequence
            assert ks._mode == -3  # Legacy CSI mode
            assert isinstance(ks._match, LegacyCSIKeyEvent)

            # Verify the parsed event data
            event = ks._match
            assert event.kind == 'tilde'
            assert event.key_id == 13  # F3 tilde number
            assert event.modifiers == expected_mod

            # Check that it maps to the correct base keycode
            assert ks._code == curses.KEY_F3

            # Check modifier flags
            assert ks.modifiers == expected_mod
            assert ks._shift == expected_flags.get('shift', False)
            assert ks._ctrl == expected_flags.get('ctrl', False)
            assert ks._alt == expected_flags.get('alt', False)

            # Check that dynamic name generation works
            assert ks.name.startswith('KEY_')
            assert ks.name.endswith('_F3')
    child()


def test_is_known_input_prefix_dec_events():
    """Test _is_known_input_prefix correctly identifies DEC event sequences."""
    @as_subprocess
    def child():
        term = TestTerminal(force_styling=True)

        # Test sequences that SHOULD be treated as keyboard prefixes
        keyboard_sequences = [
            '\x1b[200~',           # Bracketed paste start
            '\x1b[200~{test}',     # Partial bracketed paste
            '\x1b[I',              # Focus gained
            '\x1b[O',              # Focus lost
            '\x1b[M',              # Legacy mouse
            '\x1b[<',              # SGR mouse start
            '\x1b[<0;10;20',       # Partial SGR mouse
        ]

        # Test sequences that should NOT be treated as keyboard prefixes (terminal responses)
        terminal_response_sequences = [
            '\x1b[?1$y',           # DEC mode query response (DECCKM disabled)
            '\x1b[?1;1$y',         # DEC mode query response (DECCKM enabled)
            '\x1b[?2004;2$y',      # Bracketed paste mode response (disabled)
            '\x1b[?64;1;2;4;7c',   # Device Attributes response
            '\x1b]10;rgb:ffff/ffff/ffff\x07',  # Foreground color response
            '\x1b[42;10R',         # Cursor position report
            '\x1b[?u',             # Kitty keyboard protocol response start
            '\x1b[?0u',            # Kitty keyboard protocol response
        ]

        # Test keyboard sequences (should return True)
        for seq in keyboard_sequences:
            is_prefix = term._is_known_input_prefix(seq)
            assert is_prefix is True

        # Test terminal response sequences (should return False)
        for seq in terminal_response_sequences:
            is_prefix = term._is_known_input_prefix(seq)
            assert is_prefix is False

    child()


def test_is_known_input_prefix_traditional_sequences():
    """Test _is_known_input_prefix works with traditional keyboard sequences."""
    @as_subprocess
    def child():
        term = TestTerminal(force_styling=True)

        # Test traditional sequences that should be recognized from keymap
        traditional_sequences = [
            '\x1b[A',      # Up arrow
            '\x1b[B',      # Down arrow
            '\x1b[C',      # Right arrow
            '\x1b[D',      # Left arrow
            '\x1b[H',      # Home
            '\x1b[F',      # End
            '\x1b[1~',     # Find
            '\x1b[2~',     # Insert
            '\x1b',        # Just CSI prefix
            '\x1b[',       # CSI sequence start
        ]

        for seq in traditional_sequences:
            is_prefix = term._is_known_input_prefix(seq)
            assert is_prefix is True

    child()


def test_bracketed_paste():
    """Test that bracketed paste works through immediate inkey()."""
    @as_subprocess
    def child():
        term = TestTerminal(force_styling=True)

        # Test complete bracketed paste sequence
        paste_sequence = '\x1b[200~{test}\x1b[201~'
        term.ungetch(paste_sequence)

        ks = term.inkey(timeout=0)

        # Should be recognized as bracketed paste event
        assert ks == paste_sequence
        assert ks._mode == 2004  # BRACKETED_PASTE mode

        # Should be able to extract the pasted text
        event_values = ks.mode_values()
        assert event_values.text == '{test}'

    child()


@pytest.mark.parametrize('sequence,fkey_char,expected_mod,mod_name,expected_flags', [
    ('\x1bO2P', 'P', 2, 'shift', {'shift': True}),
    ('\x1bO3P', 'P', 3, 'alt', {'alt': True}),
    ('\x1bO4P', 'P', 4, 'alt+shift', {'alt': True, 'shift': True}),
    ('\x1bO5P', 'P', 5, 'ctrl', {'ctrl': True}),
    ('\x1bO6P', 'P', 6, 'ctrl+shift', {'ctrl': True, 'shift': True}),
    ('\x1bO7P', 'P', 7, 'ctrl+alt', {'ctrl': True, 'alt': True}),
    ('\x1bO8P', 'P', 8, 'ctrl+alt+shift', {'ctrl': True, 'alt': True, 'shift': True}),
    ('\x1bO2Q', 'Q', 2, 'shift', {'shift': True}),
    ('\x1bO2R', 'R', 2, 'shift', {'shift': True}),
    ('\x1bO2S', 'S', 2, 'shift', {'shift': True}),
])
def test_ss3_fkey_modifier_sequences(sequence, fkey_char, expected_mod, mod_name, expected_flags):
    """Test SS3 F-key modifier sequences for F1-F4."""
    from blessed.keyboard import _match_legacy_csi_modifiers

    ks = _match_legacy_csi_modifiers(sequence)
    assert ks is not None

    # Map F-key chars to codes
    fkey_codes = {'P': curses.KEY_F1, 'Q': curses.KEY_F2, 'R': curses.KEY_F3, 'S': curses.KEY_F4}
    assert ks.code == fkey_codes[fkey_char]
    assert ks.modifiers == expected_mod

    # Check modifier flags
    assert ks._shift == expected_flags.get('shift', False)
    assert ks._alt == expected_flags.get('alt', False)
    assert ks._ctrl == expected_flags.get('ctrl', False)


def test_ss3_fkey_match_properties():
    """Test SS3 match object properties."""
    from blessed.keyboard import _match_legacy_csi_modifiers

    ks = _match_legacy_csi_modifiers('\x1bO6P')
    assert ks is not None
    assert ks._mode == -3  # Legacy CSI modifier mode
    assert ks._match is not None
    assert ks._match.kind == 'ss3-fkey'
    assert ks._match.key_id == 'P'
    assert ks._match.modifiers == 6


@pytest.mark.parametrize('sequence', [
    '\x1bOZ',      # Invalid final character
    '\x1bO2',      # Missing final character
    '\x1bO20P',    # Invalid modifier (too many digits)
    '\x1bO0P',     # Invalid modifier (0)
    '\x1b[2P',     # Wrong escape sequence (CSI instead of SS3)
])
def test_ss3_fkey_invalid_sequences_no_match(sequence):
    """Test that invalid SS3 sequences don't match."""
    from blessed.keyboard import _match_legacy_csi_modifiers

    ks = _match_legacy_csi_modifiers(sequence)
    # Should either return None or not match this specific pattern
    if ks is not None:
        # If it matches, it should be a different pattern (CSI letter form)
        if hasattr(ks._match, 'kind'):
            assert ks._match.kind != 'ss3-fkey'


@pytest.mark.parametrize('sequence,expected_code', [
    ('\x1bOP', curses.KEY_F1),
    ('\x1bOQ', curses.KEY_F2),
    ('\x1bOR', curses.KEY_F3),
    ('\x1bOS', curses.KEY_F4),
])
def test_ss3_fkey_unmodified_backward_compatibility(sequence, expected_code):
    """Test that unmodified F1-F4 sequences are handled by DEFAULT_SEQUENCE_MIXIN."""
    from blessed.keyboard import _match_legacy_csi_modifiers

    # The legacy CSI modifier parser should NOT match these
    ks = _match_legacy_csi_modifiers(sequence)
    assert ks is None  # Should be handled by DEFAULT_SEQUENCE_MIXIN instead


@pytest.mark.parametrize('sequence,expected_code,expected_name', [
    ('\x1b[1;2P', curses.KEY_F1, 'KEY_SHIFT_F1'),
    ('\x1b[1;3Q', curses.KEY_F2, 'KEY_ALT_F2'),
    ('\x1b[1;5R', curses.KEY_F3, 'KEY_CTRL_F3'),
    ('\x1b[1;6S', curses.KEY_F4, 'KEY_CTRL_SHIFT_F4'),
])
def test_ss3_csi_letter_form_compatibility(sequence, expected_code, expected_name):
    """Test that CSI letter form F1-F4 sequences still work alongside SS3."""
    from blessed.keyboard import _match_legacy_csi_modifiers

    ks = _match_legacy_csi_modifiers(sequence)
    assert ks is not None
    assert ks.code == expected_code
    assert ks.name == expected_name
    assert ks._match.kind == 'letter'  # Should be letter form, not ss3-fkey


def test_ss3_sequence_matching_order():
    """Test that SS3 F-key parsing doesn't interfere with other patterns."""
    from blessed.keyboard import _match_legacy_csi_modifiers

    # This should match the tilde form, not SS3 form
    ks = _match_legacy_csi_modifiers('\x1b[15;2~')  # Shift+F5
    assert ks is not None
    assert ks.code == curses.KEY_F5
    assert ks._match.kind == 'tilde'

    # This should match the SS3 form
    ks = _match_legacy_csi_modifiers('\x1bO2P')  # Shift+F1
    assert ks is not None
    assert ks.code == curses.KEY_F1
    assert ks._match.kind == 'ss3-fkey'


def test_legacy_csi_modifiers_with_event_type_letter_form():
    """Test legacy CSI modifier sequences with event_type in letter form."""
    from blessed.keyboard import _match_legacy_csi_modifiers, LegacyCSIKeyEvent

    # Test letter form with event_type: Shift+F2 key release
    ks = _match_legacy_csi_modifiers('\x1b[1;2:3Q')  # Shift+F2 (Q), release (3)
    assert ks is not None
    assert ks._mode == -3  # Legacy CSI mode
    assert isinstance(ks._match, LegacyCSIKeyEvent)

    event = ks._match
    assert event.kind == 'letter'
    assert event.key_id == 'Q'  # F2 letter
    assert event.modifiers == 2  # Shift modifier
    assert event.event_type == 3  # Release event
    assert ks.code == curses.KEY_F2

    # Test letter form without event_type (should default to 1)
    ks = _match_legacy_csi_modifiers('\x1b[1;5Q')  # Ctrl+F2, no event_type
    assert ks is not None
    event = ks._match
    assert event.event_type == 1  # Default to press event


def test_legacy_csi_modifiers_with_event_type_tilde_form():
    """Test legacy CSI modifier sequences with event_type in tilde form."""
    from blessed.keyboard import _match_legacy_csi_modifiers, LegacyCSIKeyEvent

    # Test tilde form with event_type: F12 key release
    # F12 (24), no extra modifiers (1), release (3)
    ks = _match_legacy_csi_modifiers('\x1b[24;1:3~')
    assert ks is not None
    assert ks._mode == -3  # Legacy CSI mode
    assert isinstance(ks._match, LegacyCSIKeyEvent)

    event = ks._match
    assert event.kind == 'tilde'
    assert event.key_id == 24  # F12 tilde number
    assert event.modifiers == 1  # No extra modifiers
    assert event.event_type == 3  # Release event
    assert ks.code == curses.KEY_F12

    # Test tilde form without event_type (should default to 1)
    ks = _match_legacy_csi_modifiers('\x1b[24;2~')  # Shift+F12, no event_type
    assert ks is not None
    event = ks._match
    assert event.event_type == 1  # Default to press event


def test_terminal_inkey_legacy_csi_with_event_type():
    """Test that Terminal.inkey() properly handles legacy CSI sequences with event_type."""
    @as_subprocess
    def child():
        from blessed import Terminal
        term = Terminal(force_styling=True)

        # Test letter form with event type
        letter_sequence = '\x1b[1;2:3Q'  # Shift+F2 release
        term.ungetch(letter_sequence)
        ks = term.inkey(timeout=0)
        assert ks == letter_sequence
        assert ks._mode == -3  # Legacy CSI mode
        assert ks._match.event_type == 3  # Release event
        assert ks.code == curses.KEY_F2

        # Test tilde form with event type
        tilde_sequence = '\x1b[24;1:3~'  # F12 release
        term.ungetch(tilde_sequence)
        ks = term.inkey(timeout=0)
        assert ks == tilde_sequence
        assert ks._mode == -3  # Legacy CSI mode
        assert ks._match.event_type == 3  # Release event
        assert ks.code == curses.KEY_F12

    child()


def test_legacy_csi_modifiers_event_type_edge_cases():
    """Test edge cases for legacy CSI modifier event_type parsing."""
    from blessed.keyboard import _match_legacy_csi_modifiers

    # Test various event types
    event_type_cases = [
        ('\x1b[1;2:1Q', 1, 'press'),    # Explicit press
        ('\x1b[1;2:2Q', 2, 'repeat'),   # Repeat
        ('\x1b[1;2:3Q', 3, 'release'),  # Release
    ]

    for sequence, expected_type, description in event_type_cases:
        ks = _match_legacy_csi_modifiers(sequence)
        assert ks is not None, f"Should match {description} event"
        assert ks._match.event_type == expected_type, f"Wrong event type for {description}"

    # Test that invalid sequences don't match
    invalid_cases = [
        '\x1b[1;2:Q',      # Missing event type number
        '\x1b[1;2:abc~',   # Non-numeric event type
        '\x1b[24;2:~',     # Missing event type in tilde form
    ]

    for invalid_seq in invalid_cases:
        ks = _match_legacy_csi_modifiers(invalid_seq)
        assert ks is None, f"Should not match invalid sequence {invalid_seq!r}"


@pytest.mark.parametrize('sequence,code,predicate', [
    ('\x1b[A', curses.KEY_UP, 'is_up'),
    ('\x1b[B', curses.KEY_DOWN, 'is_down'),
    ('\x1b[C', curses.KEY_RIGHT, 'is_right'),
    ('\x1b[D', curses.KEY_LEFT, 'is_left'),
    ('\x1b[H', curses.KEY_HOME, 'is_home'),
    ('\x1b[F', curses.KEY_END, 'is_end'),
    ('\x1b[5~', curses.KEY_PPAGE, 'is_pgup'),
    ('\x1b[6~', curses.KEY_NPAGE, 'is_pgdown'),
    ('\x1b[2~', curses.KEY_IC, 'is_insert'),
    ('\x1b[3~', curses.KEY_DC, 'is_delete'),
])
def test_application_key_predicates_basic(sequence, code, predicate):
    """Test basic application key predicates without modifiers."""
    from blessed.keyboard import Keystroke

    ks = Keystroke(sequence, code=code)
    assert getattr(ks, predicate)() is True


def test_application_key_predicates_with_modifiers():
    """Test application key predicates with modifiers."""
    from blessed.keyboard import Keystroke, LegacyCSIKeyEvent

    # Ctrl+Left
    legacy_event = LegacyCSIKeyEvent(kind='letter', key_id='D', modifiers=5, event_type=1)
    ks_ctrl_left = Keystroke('\x1b[1;5D', code=curses.KEY_LEFT, mode=-3, match=legacy_event)

    assert ks_ctrl_left.is_ctrl_left() is True
    assert ks_ctrl_left.is_left() is False  # Has modifiers
    assert ks_ctrl_left.is_ctrl_right() is False

    # Alt+Delete
    legacy_event = LegacyCSIKeyEvent(kind='tilde', key_id=3, modifiers=3, event_type=1)
    ks_alt_delete = Keystroke('\x1b[3;3~', code=curses.KEY_DC, mode=-3, match=legacy_event)

    assert ks_alt_delete.is_alt_delete() is True
    assert ks_alt_delete.is_delete() is False


def test_application_key_predicates_char_arg_returns_false():
    """Test that application key predicates with character args return False."""
    from blessed.keyboard import Keystroke, LegacyCSIKeyEvent

    legacy_event = LegacyCSIKeyEvent(kind='letter', key_id='D', modifiers=5, event_type=1)
    ks_ctrl_left = Keystroke('\x1b[1;5D', code=curses.KEY_LEFT, mode=-3, match=legacy_event)

    # Application keys don't match when character is provided
    assert ks_ctrl_left.is_ctrl_left('a') is False
    assert ks_ctrl_left.is_ctrl_left('x') is False


def test_application_key_predicates_with_event_types():
    """Test application key predicates recognize event types via name."""
    from blessed.keyboard import Keystroke, LegacyCSIKeyEvent

    # Left release has name KEY_LEFT_RELEASED
    legacy_event = LegacyCSIKeyEvent(kind='letter', key_id='D', modifiers=1, event_type=3)
    ks = Keystroke('\x1b[1;1:3D', code=curses.KEY_LEFT, mode=-3, match=legacy_event)

    assert ks.released is True
    assert ks.name == 'KEY_LEFT_RELEASED'

    # Ctrl+F1 repeated has name KEY_CTRL_F1_REPEATED
    legacy_event = LegacyCSIKeyEvent(kind='letter', key_id='P', modifiers=5, event_type=2)
    ks = Keystroke('\x1b[1;5:2P', code=curses.KEY_F1, mode=-3, match=legacy_event)

    assert ks.repeated is True
    assert ks.name == 'KEY_CTRL_F1_REPEATED'


def test_application_key_predicates_compound_modifiers():
    """Test application key predicates with compound modifiers."""
    from blessed.keyboard import Keystroke, LegacyCSIKeyEvent

    # Ctrl+Alt+Shift+Delete
    legacy_event = LegacyCSIKeyEvent(kind='tilde', key_id=3, modifiers=8, event_type=1)
    ks = Keystroke('\x1b[3;8~', code=curses.KEY_DC, mode=-3, match=legacy_event)

    assert ks.is_ctrl_alt_shift_delete() is True
    assert ks.is_ctrl_delete() is False  # Not exact match


def test_application_key_predicates_invalid_key_name():
    """Test that invalid application key names raise AttributeError."""
    from blessed.keyboard import Keystroke

    ks = Keystroke('\x1b[D', code=curses.KEY_LEFT, name='KEY_LEFT')

    with pytest.raises(AttributeError) as exc_info:
        ks.is_nonexistent_key()
    assert 'invalid modifier tokens' in str(exc_info.value)


@pytest.mark.parametrize('sequence,code,predicate', [
    ('\x1bOP', curses.KEY_F1, 'is_f1'),
    ('\x1bOQ', curses.KEY_F2, 'is_f2'),
    ('\x1bOR', curses.KEY_F3, 'is_f3'),
    ('\x1bOS', curses.KEY_F4, 'is_f4'),
    ('\x1b[15~', curses.KEY_F5, 'is_f5'),
    ('\x1b[17~', curses.KEY_F6, 'is_f6'),
    ('\x1b[18~', curses.KEY_F7, 'is_f7'),
    ('\x1b[19~', curses.KEY_F8, 'is_f8'),
    ('\x1b[20~', curses.KEY_F9, 'is_f9'),
    ('\x1b[21~', curses.KEY_F10, 'is_f10'),
    ('\x1b[23~', curses.KEY_F11, 'is_f11'),
    ('\x1b[24~', curses.KEY_F12, 'is_f12'),
])
def test_application_key_predicates_function_keys(sequence, code, predicate):
    """Test application key predicates for function keys."""
    from blessed.keyboard import Keystroke

    ks = Keystroke(sequence, code=code)
    assert getattr(ks, predicate)() is True


def test_application_key_predicates_exact_parameter():
    """Test exact parameter behavior for application key predicates."""
    from blessed.keyboard import Keystroke, LegacyCSIKeyEvent

    # Ctrl+Alt+Left
    legacy_event = LegacyCSIKeyEvent(kind='letter', key_id='D', modifiers=7, event_type=1)
    ks = Keystroke('\x1b[1;7D', code=curses.KEY_LEFT, mode=-3, match=legacy_event)

    # Exact matching (default)
    assert ks.is_ctrl_alt_left() is True
    assert ks.is_ctrl_left() is False  # Has Alt too
    assert ks.is_alt_left() is False   # Has Ctrl too


def test_application_vs_modifier_only_predicates():
    """Test that application key and modifier-only predicates are distinct."""
    from blessed.keyboard import Keystroke, LegacyCSIKeyEvent

    # Ctrl+a (modifier-only)
    ks_ctrl_a = Keystroke('\x01')
    assert ks_ctrl_a.is_ctrl('a') is True
    assert ks_ctrl_a.value == 'a'

    # Ctrl+Left (application key)
    legacy_event = LegacyCSIKeyEvent(kind='letter', key_id='D', modifiers=5, event_type=1)
    ks_ctrl_left = Keystroke('\x1b[1;5D', code=curses.KEY_LEFT, mode=-3, match=legacy_event)
    assert ks_ctrl_left.is_ctrl_left() is True
    assert ks_ctrl_left.value == ''

    # Should not cross-match
    assert ks_ctrl_a.is_ctrl_left() is False
    assert ks_ctrl_left.is_ctrl('a') is False


def test_application_key_predicates_with_underscores():
    """Test application keys with underscores in names."""
    from blessed.keyboard import Keystroke, KEY_KP_0, KEY_KP_MULTIPLY

    assert Keystroke('\x1bOp', code=KEY_KP_0).is_kp_0() is True
    assert Keystroke('\x1bOj', code=KEY_KP_MULTIPLY).is_kp_multiply() is True


def test_application_key_predicates_caps_num_lock_ignored():
    """Test that caps_lock and num_lock are ignored in exact matching."""
    from blessed.keyboard import Keystroke, LegacyCSIKeyEvent

    # Ctrl+Left with caps_lock (5 + 64 = 69)
    legacy_event = LegacyCSIKeyEvent(kind='letter', key_id='D', modifiers=69, event_type=1)
    ks = Keystroke('\x1b[1;69D', code=curses.KEY_LEFT, mode=-3, match=legacy_event)

    assert ks.is_ctrl_left() is True
    assert ks._caps_lock is True<|MERGE_RESOLUTION|>--- conflicted
+++ resolved
@@ -24,12 +24,8 @@
     import curses
     import tty  # pylint: disable=unused-import  # NOQA
 else:
-<<<<<<< HEAD
-    import jinxed as curses
-=======
     # 3rd party
     import jinxed as curses  # pylint: disable=import-error
->>>>>>> e861b54f
 
 
 @pytest.mark.skipif(IS_WINDOWS, reason="?")
