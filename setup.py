#!/usr/bin/env python
import sys
from os.path import dirname, join

import setuptools
import setuptools.command.develop
import setuptools.command.test

<<<<<<< HEAD
here = os.path.dirname(__file__)


class SetupDevelop(setuptools.command.develop.develop):
    def run(self):
        # ensure a virtualenv is loaded,
        assert os.getenv('VIRTUAL_ENV'), 'You should be in a virtualenv'
        # ensure tox is installed
        subprocess.check_call(('pip', 'install', 'tox', 'ipython'))
        # install development egg-link
        setuptools.command.develop.develop.run(self)


class SetupTest(setuptools.command.test.test):
    def run(self):
        self.spawn(('tox',))


def main():
    extra = {
        'install_requires': [
            'wcwidth>=0.1.0',
        ]
    }
    if sys.version_info < (2, 7,):
        extra['install_requires'].extend(['ordereddict>=1.1'])

    setuptools.setup(
        name='blessed',
        version='1.9.5',
        description="A feature-filled fork of Erik Rose's blessings project",
        long_description=open(os.path.join(here, 'README.rst')).read(),
        author='Jeff Quast',
        author_email='contact@jeffquast.com',
        license='MIT',
        packages=['blessed', 'blessed.tests'],
        url='https://github.com/jquast/blessed',
        include_package_data=True,
        test_suite='blessed.tests',
        classifiers=[
            'Intended Audience :: Developers',
            'Natural Language :: English',
            'Development Status :: 5 - Production/Stable',
            'Environment :: Console',
            'Environment :: Console :: Curses',
            'License :: OSI Approved :: MIT License',
            'Operating System :: POSIX',
            'Programming Language :: Python :: 2',
            'Programming Language :: Python :: 2.6',
            'Programming Language :: Python :: 2.7',
            'Programming Language :: Python :: 3',
            'Programming Language :: Python :: 3.2',
            'Programming Language :: Python :: 3.3',
            'Programming Language :: Python :: 3.4',
            'Topic :: Software Development :: Libraries',
            'Topic :: Software Development :: User Interfaces',
            'Topic :: Terminals'
        ],
        keywords=['terminal', 'sequences', 'tty', 'curses', 'ncurses',
                  'formatting', 'style', 'color', 'console', 'keyboard',
                  'ansi', 'xterm'],
        cmdclass={'develop': SetupDevelop,
                  'test': SetupTest},
        zip_safe=True,
        **extra
    )

if __name__ == '__main__':
    main()
=======
kwargs = {
    'install_requires': [
        'wcwidth>=0.1.4',
        'six>=1.9.0',
    ]
}

if sys.version_info < (2, 7):
    # we make use of collections.ordereddict: for python 2.6 we require the
    # assistance of the 'orderddict' module which backports the same.
    kwargs['install_requires'].extend(['ordereddict>=1.1'])

setuptools.setup(
    name='blessings',
    version='1.9.5',
    description=('A thin, practical wrapper around terminal coloring, '
                 'styling, positioning, and keyboard input.'),
    long_description=open(join(dirname(__file__),
                               'docs', 'intro.rst')).read(),
    author='Erik Rose, Jeff Quast',
    author_email='erikrose@grinchcentral.com',
    license='MIT',
    packages=['blessings', 'blessings.tests'],
    url='https://github.com/erikrose/blessings',
    include_package_data=True,
    test_suite='blessings.tests',
    zip_safe=True,
    classifiers=[
        'Intended Audience :: Developers',
        'Natural Language :: English',
        'Development Status :: 5 - Production/Stable',
        'Environment :: Console',
        'Environment :: Console :: Curses',
        'License :: OSI Approved :: MIT License',
        'Operating System :: POSIX',
        'Programming Language :: Python :: 2',
        'Programming Language :: Python :: 2.6',
        'Programming Language :: Python :: 2.7',
        'Programming Language :: Python :: 3',
        'Programming Language :: Python :: 3.2',
        'Programming Language :: Python :: 3.3',
        'Programming Language :: Python :: 3.4',
        'Topic :: Software Development :: Libraries',
        'Topic :: Software Development :: User Interfaces',
        'Topic :: Terminals'
    ],
    keywords=['terminal', 'sequences', 'tty', 'curses', 'ncurses',
              'formatting', 'style', 'color', 'console', 'keyboard',
              'ansi', 'xterm'],
    **kwargs
)
>>>>>>> 4a226d07
<|MERGE_RESOLUTION|>--- conflicted
+++ resolved
@@ -6,77 +6,6 @@
 import setuptools.command.develop
 import setuptools.command.test
 
-<<<<<<< HEAD
-here = os.path.dirname(__file__)
-
-
-class SetupDevelop(setuptools.command.develop.develop):
-    def run(self):
-        # ensure a virtualenv is loaded,
-        assert os.getenv('VIRTUAL_ENV'), 'You should be in a virtualenv'
-        # ensure tox is installed
-        subprocess.check_call(('pip', 'install', 'tox', 'ipython'))
-        # install development egg-link
-        setuptools.command.develop.develop.run(self)
-
-
-class SetupTest(setuptools.command.test.test):
-    def run(self):
-        self.spawn(('tox',))
-
-
-def main():
-    extra = {
-        'install_requires': [
-            'wcwidth>=0.1.0',
-        ]
-    }
-    if sys.version_info < (2, 7,):
-        extra['install_requires'].extend(['ordereddict>=1.1'])
-
-    setuptools.setup(
-        name='blessed',
-        version='1.9.5',
-        description="A feature-filled fork of Erik Rose's blessings project",
-        long_description=open(os.path.join(here, 'README.rst')).read(),
-        author='Jeff Quast',
-        author_email='contact@jeffquast.com',
-        license='MIT',
-        packages=['blessed', 'blessed.tests'],
-        url='https://github.com/jquast/blessed',
-        include_package_data=True,
-        test_suite='blessed.tests',
-        classifiers=[
-            'Intended Audience :: Developers',
-            'Natural Language :: English',
-            'Development Status :: 5 - Production/Stable',
-            'Environment :: Console',
-            'Environment :: Console :: Curses',
-            'License :: OSI Approved :: MIT License',
-            'Operating System :: POSIX',
-            'Programming Language :: Python :: 2',
-            'Programming Language :: Python :: 2.6',
-            'Programming Language :: Python :: 2.7',
-            'Programming Language :: Python :: 3',
-            'Programming Language :: Python :: 3.2',
-            'Programming Language :: Python :: 3.3',
-            'Programming Language :: Python :: 3.4',
-            'Topic :: Software Development :: Libraries',
-            'Topic :: Software Development :: User Interfaces',
-            'Topic :: Terminals'
-        ],
-        keywords=['terminal', 'sequences', 'tty', 'curses', 'ncurses',
-                  'formatting', 'style', 'color', 'console', 'keyboard',
-                  'ansi', 'xterm'],
-        cmdclass={'develop': SetupDevelop,
-                  'test': SetupTest},
-        zip_safe=True,
-        **extra
-    )
-
-if __name__ == '__main__':
-    main()
-=======
 kwargs = {
     'install_requires': [
         'wcwidth>=0.1.4',
@@ -127,5 +56,4 @@
               'formatting', 'style', 'color', 'console', 'keyboard',
               'ansi', 'xterm'],
     **kwargs
-)
->>>>>>> 4a226d07
+)