language: python
matrix:
  fast_finish: true
  include:
<<<<<<< HEAD
=======
    - python: 3.7
      env: TOXENV=about
    - python: 3.7
      env: TOXENV=sa
    - python: 3.7
      env: TOXENV=sphinx
>>>>>>> 57eddf70
    - python: 2.7
      env: TOXENV=py27 TEST_QUICK=1 COVERAGE_ID=travis-ci
    - python: 3.4
      env: TOXENV=py34 TEST_QUICK=1 COVERAGE_ID=travis-ci
    - python: 3.5
      env: TOXENV=py35 TEST_QUICK=1 COVERAGE_ID=travis-ci
    - python: 3.6
      env: TOXENV=py36 COVERAGE_ID=travis-ci
    - python: 3.7
      env: TOXENV=py37 COVERAGE_ID=travis-ci
    - python: 3.8
      env: TOXENV=py38 COVERAGE_ID=travis-ci
    - python: 3.9-dev
      env: TOXENV=py39 COVERAGE_ID=travis-ci

jobs:
  allow_failures:
  - python: 3.9-dev

install:
  - pip install tox
script:
  - tox
sudo: false

notifications:
  email:
    recipients:
      - contact@jeffquast.com
    on_success: change
    on_failure: change<|MERGE_RESOLUTION|>--- conflicted
+++ resolved
@@ -2,15 +2,6 @@
 matrix:
   fast_finish: true
   include:
-<<<<<<< HEAD
-=======
-    - python: 3.7
-      env: TOXENV=about
-    - python: 3.7
-      env: TOXENV=sa
-    - python: 3.7
-      env: TOXENV=sphinx
->>>>>>> 57eddf70
     - python: 2.7
       env: TOXENV=py27 TEST_QUICK=1 COVERAGE_ID=travis-ci
     - python: 3.4
