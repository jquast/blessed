# encoding: utf-8
"""This module contains :class:`Terminal`, the primary API entry point."""
# pylint: disable=too-many-lines
#         Too many lines in module (1027/1000)
import codecs
import collections
import contextlib
import curses
import functools
import io
import locale
<<<<<<< HEAD
import re
=======
import os
>>>>>>> 78f93bf7
import select
import struct
import sys
import time
import warnings

try:
    import termios
    import fcntl
    import tty
    HAS_TTY = True
except ImportError:
    _TTY_METHODS = ('setraw', 'cbreak', 'kbhit', 'height', 'width')
    _MSG_NOSUPPORT = (
        "One or more of the modules: 'termios', 'fcntl', and 'tty' "
        "are not found on your platform '{0}'. The following methods "
        "of Terminal are dummy/no-op unless a deriving class overrides "
        "them: {1}".format(sys.platform.lower(), ', '.join(_TTY_METHODS)))
    warnings.warn(_MSG_NOSUPPORT)
    HAS_TTY = False

try:
    InterruptedError
except NameError:
    # alias py2 exception to py3
    InterruptedError = select.error

# local imports
from .formatters import (ParameterizingString,
                         NullCallableString,
                         resolve_capability,
                         resolve_attribute,
                         )

from .sequences import (init_sequence_patterns,
                        SequenceTextWrapper,
                        Sequence,
                        )

from .keyboard import (get_keyboard_sequences,
                       get_leading_prefixes,
                       get_keyboard_codes,
                       resolve_sequence,
                       )


class Terminal(object):
    """
    An abstraction for color, style, positioning, and input in the terminal.

    This keeps the endless calls to ``tigetstr()`` and ``tparm()`` out of your
    code, acts intelligently when somebody pipes your output to a non-terminal,
    and abstracts over the complexity of unbuffered keyboard input. It uses the
    terminfo database to remain portable across terminal types.
    """
    # pylint: disable=too-many-instance-attributes,too-many-public-methods
    #         Too many public methods (28/20)
    #         Too many instance attributes (12/7)

    #: Sugary names for commonly-used capabilities
    _sugar = dict(
        save='sc',
        restore='rc',
        # 'clear' clears the whole screen.
        clear_eol='el',
        clear_bol='el1',
        clear_eos='ed',
        position='cup',  # deprecated
        enter_fullscreen='smcup',
        exit_fullscreen='rmcup',
        move='cup',
        move_x='hpa',
        move_y='vpa',
        move_left='cub1',
        move_right='cuf1',
        move_up='cuu1',
        move_down='cud1',
        hide_cursor='civis',
        normal_cursor='cnorm',
        reset_colors='op',  # oc doesn't work on my OS X terminal.
        normal='sgr0',
        reverse='rev',
        italic='sitm',
        no_italic='ritm',
        shadow='sshm',
        no_shadow='rshm',
        standout='smso',
        no_standout='rmso',
        subscript='ssubm',
        no_subscript='rsubm',
        superscript='ssupm',
        no_superscript='rsupm',
        underline='smul',
        no_underline='rmul')

    def __init__(self, kind=None, stream=None, force_styling=False):
        """
        Initialize the terminal.

        :param str kind: A terminal string as taken by
            :func:`curses.setupterm`. Defaults to the value of the ``TERM``
            environment variable.

            .. note:: Terminals withing a single process must share a common
                ``kind``. See :obj:`_CUR_TERM`.

        :param file stream: A file-like object representing the Terminal
            output. Defaults to the original value of :obj:`sys.__stdout__`,
            like :func:`curses.initscr` does.

            If ``stream`` is not a tty, empty Unicode strings are returned for
            all capability values, so things like piping your program output to
            a pipe or file does not emit terminal sequences.

        :param bool force_styling: Whether to force the emission of
            capabilities even if :obj:`sys.__stdout__` does not seem to be
            connected to a terminal. If you want to force styling to not
            happen, use ``force_styling=None``.

            This comes in handy if users are trying to pipe your output through
            something like ``less -r`` or build systems which support decoding
            of terminal sequences.
        """
        # pylint: disable=global-statement,too-many-branches
        global _CUR_TERM
        self._keyboard_fd = None

        # Default stream is stdout, keyboard valid as stdin only when
        # output stream is stdout is a tty.
        if stream is None or stream == sys.__stdout__:
            stream = sys.__stdout__
            self._keyboard_fd = sys.__stdin__.fileno()

        try:
            stream_fd = (stream.fileno() if hasattr(stream, 'fileno') and
                         callable(stream.fileno) else None)
        except io.UnsupportedOperation:
            stream_fd = None

        self._is_a_tty = stream_fd is not None and os.isatty(stream_fd)
        self._does_styling = ((self.is_a_tty or force_styling) and
                              force_styling is not None)

        # _keyboard_fd only non-None if both stdin and stdout is a tty.
        self._keyboard_fd = (self._keyboard_fd
                             if self._keyboard_fd is not None and
                             self.is_a_tty and os.isatty(self._keyboard_fd)
                             else None)
        self._normal = None  # cache normal attr, preventing recursive lookups

        # The descriptor to direct terminal initialization sequences to.
        self._init_descriptor = (stream_fd is None and
                                 sys.__stdout__.fileno() or
                                 stream_fd)
        self._kind = kind or os.environ.get('TERM', 'unknown')

        if self.does_styling:
            # Initialize curses (call setupterm).
            #
            # Make things like tigetstr() work. Explicit args make setupterm()
            # work even when -s is passed to nosetests. Lean toward sending
            # init sequences to the stream if it has a file descriptor, and
            # send them to stdout as a fallback, since they have to go
            # somewhere.
            try:
                curses.setupterm(self._kind, self._init_descriptor)
            except curses.error as err:
                warnings.warn('Failed to setupterm(kind={0!r}): {1}'
                              .format(self._kind, err))
                self._kind = None
                self._does_styling = False
            else:
                if _CUR_TERM is None or self._kind == _CUR_TERM:
                    _CUR_TERM = self._kind
                else:
                    warnings.warn(
                        'A terminal of kind "%s" has been requested; due to an'
                        ' internal python curses bug, terminal capabilities'
                        ' for a terminal of kind "%s" will continue to be'
                        ' returned for the remainder of this process.' % (
                            self._kind, _CUR_TERM,))

        # Initialize keyboard data determined by capability.
        #
        # The following attributes are initialized: _keycodes,
        # _keymap, _keyboard_buf, _encoding, and _keyboard_decoder.
        for re_name, re_val in init_sequence_patterns(self).items():
            setattr(self, re_name, re_val)

        # Build database of int code <=> KEY_NAME.
        self._keycodes = get_keyboard_codes()

        # Store attributes as: self.KEY_NAME = code.
        for key_code, key_name in self._keycodes.items():
            setattr(self, key_name, key_code)

        # Build database of sequence <=> KEY_NAME.
        self._keymap = get_keyboard_sequences(self)
        # build set of prefixes of sequences
        self._keymap_prefixes = get_leading_prefixes(self._keymap)

        self._keyboard_buf = collections.deque()
        if self._keyboard_fd is not None:
            locale.setlocale(locale.LC_ALL, '')
            self._encoding = locale.getpreferredencoding() or 'ascii'
            try:
                self._keyboard_decoder = codecs.getincrementaldecoder(
                    self._encoding)()
            except LookupError as err:
                warnings.warn('LookupError: {0}, fallback to ASCII for '
                              'keyboard.'.format(err))
                self._encoding = 'ascii'
                self._keyboard_decoder = codecs.getincrementaldecoder(
                    self._encoding)()

        self._stream = stream

    def __getattr__(self, attr):
        r"""
        Return a terminal capability as Unicode string.

        For example, ``term.bold`` is a unicode string that may be prepended
        to text to set the video attribute for bold, which should also be
        terminated with the pairing :attr:`normal`. This capability
        returns a callable, so you can use ``term.bold("hi")`` which
        results in the joining of ``(term.bold, "hi", term.normal)``.

        Compound formatters may also be used. For example::

            >>> term.bold_blink_red_on_green("merry x-mas!")

        For a parametrized capability such as ``move`` (or ``cup``), pass the
        parameters as positional arguments::

            >>> term.move(line, column)

        See the manual page `terminfo(5)
        <http://invisible-island.net/ncurses/man/terminfo.5.html>`_ for a
        complete list of capabilities and their arguments.
        """
        if not self.does_styling:
            return NullCallableString()
        val = resolve_attribute(self, attr)
        # Cache capability codes.
        setattr(self, attr, val)
        return val

    @property
    def kind(self):
        """
        Read-only property: Terminal kind determined on class initialization.

        :rtype: str
        """
        return self._kind

    @property
    def does_styling(self):
        """
        Read-only property: Whether this class instance may emit sequences.

        :rtype: bool
        """
        return self._does_styling

    @property
    def is_a_tty(self):
        """
        Read-only property: Whether :attr:`~.stream` is a terminal.

        :rtype: bool
        """
        return self._is_a_tty

    @property
    def height(self):
        """
        Read-only property: Height of the terminal (in number of lines).

        :rtype: int
        """
        return self._height_and_width().ws_row

    @property
    def width(self):
        """
        Read-only property: Width of the terminal (in number of columns).

        :rtype: int
        """
        return self._height_and_width().ws_col

    @property
    def cursor_position(self):
        """T.cursor_position -> (cursor_row, cursor_col)

        The 1-indexed row and column of the cursor in characters.
        """
        with self.cbreak():
            CURSOR_QUERY = '\x1b[6n'
            self.stream.write(CURSOR_QUERY)
            self.stream.flush()

            first = 0
            keystrokes = []
            while True:
                keystrokes.append(self.inkey(_intr_continue=True))
                m = re.search('\x1b[[]([0-9]+);([0-9]+)R', u''.join(keystrokes))
                if m:
                    self._keyboard_buf.extendleft(
                            u''.join(keystrokes)[:m.start()])
                    return tuple(int(x) for x in m.groups())

    @staticmethod
    def _winsize(fd):
        """
        Return named tuple describing size of the terminal by ``fd``.

        If the given platform does not have modules :mod:`termios`,
        :mod:`fcntl`, or :mod:`tty`, window size of 80 columns by 25
        rows is always returned.

        :param int fd: file descriptor queries for its window size.
        :raises IOError: the file descriptor ``fd`` is not a terminal.
        :rtype: WINSZ

        WINSZ is a :class:`collections.namedtuple` instance, whose structure
        directly maps to the return value of the :const:`termios.TIOCGWINSZ`
        ioctl return value. The return parameters are:

            - ``ws_row``: width of terminal by its number of character cells.
            - ``ws_col``: height of terminal by its number of character cells.
            - ``ws_xpixel``: width of terminal by pixels (not accurate).
            - ``ws_ypixel``: height of terminal by pixels (not accurate).
        """
        if HAS_TTY:
            data = fcntl.ioctl(fd, termios.TIOCGWINSZ, WINSZ._BUF)
            return WINSZ(*struct.unpack(WINSZ._FMT, data))
        return WINSZ(ws_row=25, ws_col=80, ws_xpixel=0, ws_ypixel=0)

    def _height_and_width(self):
        """
        Return a tuple of (terminal height, terminal width).

        If :attr:`stream` or :obj:`sys.__stdout__` is not a tty or does not
        support :func:`fcntl.ioctl` of :const:`termios.TIOCGWINSZ`, a window
        size of 80 columns by 25 rows is returned for any values not
        represented by environment variables ``LINES`` and ``COLUMNS``, which
        is the default text mode of IBM PC compatibles.

        :rtype: WINSZ

        WINSZ is a :class:`collections.namedtuple` instance, whose structure
        directly maps to the return value of the :const:`termios.TIOCGWINSZ`
        ioctl return value. The return parameters are:

            - ``ws_row``: width of terminal by its number of character cells.
            - ``ws_col``: height of terminal by its number of character cells.
            - ``ws_xpixel``: width of terminal by pixels (not accurate).
            - ``ws_ypixel``: height of terminal by pixels (not accurate).

        """
        for fd in (self._init_descriptor, sys.__stdout__):
            # pylint: disable=pointless-except
            #         Except doesn't do anything
            try:
                if fd is not None:
                    return self._winsize(fd)
            except IOError:
                pass

        return WINSZ(ws_row=int(os.getenv('LINES', '25')),
                     ws_col=int(os.getenv('COLUMNS', '80')),
                     ws_xpixel=None,
                     ws_ypixel=None)

    @contextlib.contextmanager
    def location(self, x=None, y=None):
        """
        Return a context manager for temporarily moving the cursor.

        Move the cursor to a certain position on entry, let you print stuff
        there, then return the cursor to its original position::

            term = Terminal()
            with term.location(2, 5):
                for x in xrange(10):
                    print('I can do it %i times!' % x)
            print('We're back to the original location.')

        Specify ``x`` to move to a certain column, ``y`` to move to a certain
        row, both, or neither. If you specify neither, only the saving and
        restoration of cursor position will happen. This can be useful if you
        simply want to restore your place after doing some manual cursor
        movement.

        .. note:: The store- and restore-cursor capabilities used internally
            provide no stack. This means that :meth:`location` calls cannot be
            nested: only one should be entered at a time.
        """
        # pylint: disable=invalid-name
        #         Invalid argument name "x"

        # Save position and move to the requested column, row, or both:
        self.stream.write(self.save)
        if x is not None and y is not None:
            self.stream.write(self.move(y, x))
        elif x is not None:
            self.stream.write(self.move_x(x))
        elif y is not None:
            self.stream.write(self.move_y(y))
        try:
            yield
        finally:
            # Restore original cursor position:
            self.stream.write(self.restore)

    @contextlib.contextmanager
    def fullscreen(self):
        """
        Context manager that switches to secondary screen, restoring on exit.

        Under the hood, this switches between the primary screen buffer and
        the secondary one. The primary one is saved on entry and restored on
        exit.  Likewise, the secondary contents are also stable and are
        faithfully restored on the next entry::

            with term.fullscreen():
                main()

        .. note:: There is only one primary and one secondary screen buffer.
           :meth:`fullscreen` calls cannot be nested, only one should be
           entered at a time.
        """
        self.stream.write(self.enter_fullscreen)
        try:
            yield
        finally:
            self.stream.write(self.exit_fullscreen)

    @contextlib.contextmanager
    def hidden_cursor(self):
        """
        Context manager that hides the cursor, setting visibility on exit.

            with term.hidden_cursor():
                main()

        .. note:: :meth:`hidden_cursor` calls cannot be nested: only one
            should be entered at a time.
        """
        self.stream.write(self.hide_cursor)
        try:
            yield
        finally:
            self.stream.write(self.normal_cursor)

    @property
    def color(self):
        """
        A callable string that sets the foreground color.

        :arg int num: The foreground color index. This should be within the
           bounds of :attr:`~.number_of_colors`.
        :rtype: ParameterizingString

        The capability is unparameterized until called and passed a number,
        0-15, at which point it returns another string which represents a
        specific color change. This second string can further be called to
        color a piece of text and set everything back to normal afterward.
        """
        if not self.does_styling:
            return NullCallableString()
        return ParameterizingString(self._foreground_color,
                                    self.normal, 'color')

    @property
    def on_color(self):
        """
        A callable capability that sets the background color.

        :arg int num: The background color index.
        :rtype: ParameterizingString
        """
        if not self.does_styling:
            return NullCallableString()
        return ParameterizingString(self._background_color,
                                    self.normal, 'on_color')

    @property
    def normal(self):
        """
        A capability that resets all video attributes.

        :rtype: str

        ``normal`` is an alias for ``sgr0`` or ``exit_attribute_mode``. Any
        styling attributes previously applied, such as foreground or
        background colors, reverse video, or bold are reset to defaults.
        """
        if self._normal:
            return self._normal
        self._normal = resolve_capability(self, 'normal')
        return self._normal

    @property
    def stream(self):
        """
        Read-only property: stream the terminal outputs to.

        This is a convenience attribute. It is used internally for implied
        writes performed by context managers :meth:`~.hidden_cursor`,
        :meth:`~.fullscreen`, :meth:`~.location`, and :meth:`~.keypad`.
        """
        return self._stream

    @property
    def number_of_colors(self):
        """
        Read-only property: number of colors supported by terminal.

        Common values are 0, 8, 16, 88, and 256.

        Most commonly, this may be used to test whether the terminal supports
        colors. Though the underlying capability returns -1 when there is no
        color support, we return 0. This lets you test more Pythonically::

            if term.number_of_colors:
                ...
        """
        # This is actually the only remotely useful numeric capability. We
        # don't name it after the underlying capability, because we deviate
        # slightly from its behavior, and we might someday wish to give direct
        # access to it.

        # trim value to 0, as tigetnum('colors') returns -1 if no support,
        # and -2 if no such capability.
        return max(0, self.does_styling and curses.tigetnum('colors') or -1)

    @property
    def _foreground_color(self):
        """
        Convenience capability to support :attr:`~.on_color`.

        Prefers returning sequence for capability ``setaf``, "Set foreground
        color to #1, using ANSI escape". If the given terminal does not
        support such sequence, fallback to returning attribute ``setf``,
        "Set foreground color #1".
        """
        return self.setaf or self.setf

    @property
    def _background_color(self):
        """
        Convenience capability to support :attr:`~.on_color`.

        Prefers returning sequence for capability ``setab``, "Set background
        color to #1, using ANSI escape". If the given terminal does not
        support such sequence, fallback to returning attribute ``setb``,
        "Set background color #1".
        """
        return self.setab or self.setb

    def ljust(self, text, width=None, fillchar=u' '):
        """
        Left-align ``text``, which may contain terminal sequences.

        :arg str text: String to be aligned
        :arg int width: Total width to fill with aligned text. If
            unspecified, the whole width of the terminal is filled.
        :arg str fillchar: String for padding the right of ``text``
        :rtype: str
        """
        # Left justification is different from left alignment, but we continue
        # the vocabulary error of the str method for polymorphism.
        if width is None:
            width = self.width
        return Sequence(text, self).ljust(width, fillchar)

    def rjust(self, text, width=None, fillchar=u' '):
        """
        Right-align ``text``, which may contain terminal sequences.

        :arg str text: String to be aligned
        :arg int width: Total width to fill with aligned text. If
            unspecified, the whole width of the terminal is used.
        :arg str fillchar: String for padding the left of ``text``
        :rtype: str
        """
        if width is None:
            width = self.width
        return Sequence(text, self).rjust(width, fillchar)

    def center(self, text, width=None, fillchar=u' '):
        """
        Center ``text``, which may contain terminal sequences.

        :arg str text: String to be centered
        :arg int width: Total width in which to center text. If
            unspecified, the whole width of the terminal is used.
        :arg str fillchar: String for padding the left and right of ``text``
        :rtype: str
        """
        if width is None:
            width = self.width
        return Sequence(text, self).center(width, fillchar)

    def length(self, text):
        u"""
        Return printable length of a string containing sequences.

        :arg str text: String to measure. May contain terminal sequences.
        :rtype: int
        :returns: The number of terminal character cells the string will occupy
            when printed

        Wide characters that consume 2 character cells are supported:

        >>> term = Terminal()
        >>> term.length(term.clear + term.red(u'コンニチハ'))
        10

        .. note:: Sequences such as 'clear', which is considered as a
            "movement sequence" because it would move the cursor to
            (y, x)(0, 0), are evaluated as a printable length of
            *0*.
        """
        return Sequence(text, self).length()

    def strip(self, text, chars=None):
        r"""
        Return ``text`` without sequences and leading or trailing whitespace.

        :rtype: str

        >>> term = blessed.Terminal()
        >>> term.strip(u' \x1b[0;3m XXX ')
        u'XXX'
        """
        return Sequence(text, self).strip(chars)

    def rstrip(self, text, chars=None):
        r"""
        Return ``text`` without terminal sequences or trailing whitespace.

        :rtype: str

        >>> term = blessed.Terminal()
        >>> term.rstrip(u' \x1b[0;3m XXX ')
        u'  XXX'
        """
        return Sequence(text, self).rstrip(chars)

    def lstrip(self, text, chars=None):
        r"""
        Return ``text`` without terminal sequences or leading whitespace.

        :rtype: str

        >>> term = blessed.Terminal()
        >>> term.lstrip(u' \x1b[0;3m XXX ')
        u'XXX '
        """
        return Sequence(text, self).lstrip(chars)

    def strip_seqs(self, text):
        r"""
        Return ``text`` stripped of only its terminal sequences.

        :rtype: str

        >>> term = blessed.Terminal()
        >>> term.strip_seqs(u'\x1b[0;3mXXX')
        u'XXX'
        """
        return Sequence(text, self).strip_seqs()

    def wrap(self, text, width=None, **kwargs):
        """
        Text-wrap a string, returning a list of wrapped lines.

        :arg str text: Unlike :func:`textwrap.wrap`, ``text`` may contain
            terminal sequences, such as colors, bold, or underline. By
            default, tabs in ``text`` are expanded by
            :func:`string.expandtabs`.
        :arg int width: Unlike :func:`textwrap.wrap`, ``width`` will
            default to the width of the attached terminal.
        :rtype: list

        See :class:`textwrap.TextWrapper` for keyword arguments that can
        customize wrapping behaviour.
        """
        width = self.width if width is None else width
        lines = []
        for line in text.splitlines():
            lines.extend(
                (_linewrap for _linewrap in SequenceTextWrapper(
                    width=width, term=self, **kwargs).wrap(text))
                if line.strip() else (u'',))

        return lines

    def getch(self):
        """
        Read, decode, and return the next byte from the keyboard stream.

        :rtype: unicode
        :returns: a single unicode character, or ``u''`` if a multi-byte
            sequence has not yet been fully received.

        This method name and behavior mimics curses ``getch(void)``, and is
        supports supports :meth:`inkey`, reading only one byte from
        the keyboard string at a time. This method should always return
        without blocking if called after :meth:`kbhit` has returned True.

        Implementors of alternate input stream methods should override
        this method.
        """
        assert self._keyboard_fd is not None
        byte = os.read(self._keyboard_fd, 1)
        return self._keyboard_decoder.decode(byte, final=False)

    def kbhit(self, timeout=None, **_kwargs):
        """
        Return whether a keypress has been detected on the keyboard.

        This method is used by :meth:`inkey` to determine if a byte may
        be read using :meth:`getch` without blocking.  The standard
        implementation simply uses the :func:`select.select` call on stdin.

        :arg float timeout: When ``timeout`` is 0, this call is
            non-blocking, otherwise blocking indefinitely until keypress
            is detected when None (default). When ``timeout`` is a
            positive number, returns after ``timeout`` seconds have
            elapsed (float).
        :rtype: bool
        :returns: True if a keypress is awaiting to be read on the keyboard
            attached to this terminal.  When input is not a terminal, False is
            always returned.
        """
        if _kwargs.pop('_intr_continue', None) is not None:
            warnings.warn('keyword argument _intr_continue deprecated: '
                          'beginning v1.9.6, behavior is as though such '
                          'value is always True.')
        if _kwargs:
            raise TypeError('inkey() got unexpected keyword arguments {!r}'
                            .format(_kwargs))

        stime = time.time()
        ready_r = [None, ]
        check_r = [self._keyboard_fd] if self._keyboard_fd is not None else []

        while HAS_TTY and True:
            try:
                ready_r, _, _ = select.select(check_r, [], [], timeout)
            except InterruptedError:
                # Beginning with python3.5, IntrruptError is no longer thrown
                # https://www.python.org/dev/peps/pep-0475/
                #
                # For previous versions of python, we take special care to
                # retry select on InterruptedError exception, namely to handle
                # a custom SIGWINCH handler. When installed, it would cause
                # select() to be interrupted with errno 4 (EAGAIN).
                #
                # Just as in python3.5, it is ignored, and a new timeout value
                # is derived from the previous unless timeout becomes negative.
                # because the signal handler has blocked beyond timeout, then
                # False is returned. Otherwise, when timeout is None, we
                # continue to block indefinitely (default).
                if timeout is not None:
                    # subtract time already elapsed,
                    timeout -= time.time() - stime
                    if timeout > 0:
                        continue
                    # no time remains after handling exception (rare)
                    ready_r = []        # pragma: no cover
                    break               # pragma: no cover
            else:
                break

        return False if self._keyboard_fd is None else check_r == ready_r

    @contextlib.contextmanager
    def cbreak(self):
        """
        Allow each keystroke to be read immediately after it is pressed.

        This is a context manager for :func:`tty.setcbreak`.

        This context manager activates 'rare' mode, the opposite of 'cooked'
        mode: On entry, :func:`tty.setcbreak` mode is activated disabling
        line-buffering of keyboard input and turning off automatic echo of
        input as output.

        .. note:: You must explicitly print any user input you would like
            displayed.  If you provide any kind of editing, you must handle
            backspace and other line-editing control functions in this mode
            as well!

        **Normally**, characters received from the keyboard cannot be read
        by Python until the *Return* key is pressed. Also known as *cooked* or
        *canonical input* mode, it allows the tty driver to provide
        line-editing before shuttling the input to your program and is the
        (implicit) default terminal mode set by most unix shells before
        executing programs.

        Technically, this context manager sets the :mod:`termios` attributes
        of the terminal attached to :obj:`sys.__stdin__`.

        .. note:: :func:`tty.setcbreak` sets ``VMIN = 1`` and ``VTIME = 0``,
            see http://www.unixwiz.net/techtips/termios-vmin-vtime.html
        """
        if HAS_TTY and self._keyboard_fd is not None:
            # Save current terminal mode:
            save_mode = termios.tcgetattr(self._keyboard_fd)
            tty.setcbreak(self._keyboard_fd, termios.TCSANOW)
            try:
                yield
            finally:
                # Restore prior mode:
                termios.tcsetattr(self._keyboard_fd,
                                  termios.TCSAFLUSH,
                                  save_mode)
        else:
            yield

    @contextlib.contextmanager
    def raw(self):
        r"""
        A context manager for :func:`tty.setraw`.

        Raw mode differs from :meth:`cbreak` mode in that input and output
        processing of characters is disabled, in similar in that they both
        allow each keystroke to be read immediately after it is pressed.

        For input, the interrupt, quit, suspend, and flow control characters
        are received as their raw control character values rather than
        generating a signal.

        For output, the newline ``chr(10)`` is not sufficient enough to return
        the carriage, requiring ``chr(13)`` printed explicitly by your
        program::

            with term.raw():
                   print("printing in raw mode", end="\r\n")

        """
        if HAS_TTY and self._keyboard_fd is not None:
            # Save current terminal mode:
            save_mode = termios.tcgetattr(self._keyboard_fd)
            tty.setraw(self._keyboard_fd, termios.TCSANOW)
            try:
                yield
            finally:
                # Restore prior mode:
                termios.tcsetattr(self._keyboard_fd,
                                  termios.TCSAFLUSH,
                                  save_mode)
        else:
            yield

    @contextlib.contextmanager
    def keypad(self):
        r"""
        Return a context manager that enables directional keypad input.

        On entrying, this puts the terminal into "keyboard_transmit" mode by
        emitting the keypad_xmit (smkx) capability. On exit, it emits
        keypad_local (rmkx).

        On an IBM-PC keyboard with numeric keypad of terminal-type *xterm*,
        with numlock off, the lower-left diagonal key transmits sequence
        ``\\x1b[F``, translated to :class:`~.Terminal` attribute
        ``KEY_END``.

        However, upon entering :meth:`keypad`, ``\\x1b[OF`` is transmitted,
        translating to ``KEY_LL`` (lower-left key), allowing you to determine
        diagonal direction keys.
        """
        try:
            self.stream.write(self.smkx)
            yield
        finally:
            self.stream.write(self.rmkx)

    def inkey(self, timeout=None, esc_delay=0.35, **_kwargs):
        """
        Read and return the next keyboard event within given timeout.

        Generally, this should be used inside the :meth:`raw` context manager.

        :arg float timeout: Number of seconds to wait for a keystroke before
            returning.  When ``None`` (default), this method may block
            indefinitely.
        :arg float esc_delay: To distinguish between the keystroke of
           ``KEY_ESCAPE``, and sequences beginning with escape, the parameter
           ``esc_delay`` specifies the amount of time after receiving escape
           (``chr(27)``) to seek for the completion of an application key
           before returning a :class:`~.Keystroke` instance for
           ``KEY_ESCAPE``.
        :rtype: :class:`~.Keystroke`.
        :returns: :class:`~.Keystroke`, which may be empty (``u''``) if
           ``timeout`` is specified and keystroke is not received.
        :raises RuntimeError: When :attr:`stream` is not a terminal, having
            no keyboard attached, a ``timeout`` value of ``None`` would block
            indefinitely, prevented by by raising an exception.

        .. note:: When used without the context manager :meth:`cbreak`, or
            :meth:`raw`, :obj:`sys.__stdin__` remains line-buffered, and this
            function will block until the return key is pressed!
        """
        if _kwargs.pop('_intr_continue', None) is not None:
            warnings.warn('keyword argument _intr_continue deprecated: '
                          'beginning v1.9.6, behavior is as though such '
                          'value is always True.')
        if _kwargs:
            raise TypeError('inkey() got unexpected keyword arguments {!r}'
                            .format(_kwargs))
        if timeout is None and self._keyboard_fd is None:
            raise RuntimeError(
                'Terminal.inkey() called, but no terminal with keyboard '
                'attached to process.  This call would hang forever.')

        def time_left(stime, timeout):
            """
            Return time remaining since ``stime`` before given ``timeout``.

            This function assists determining the value of ``timeout`` for
            class method :meth:`kbhit`.

            :arg float stime: starting time for measurement
            :arg float timeout: timeout period, may be set to None to
               indicate no timeout (where 0 is always returned).
            :rtype: float or int
            :returns: time remaining as float. If no time is remaining,
               then the integer ``0`` is returned.
            """
            if timeout is not None:
                if timeout == 0:
                    return 0
                return max(0, timeout - (time.time() - stime))

        resolve = functools.partial(resolve_sequence,
                                    mapper=self._keymap,
                                    codes=self._keycodes)

        stime = time.time()

        # re-buffer previously received keystrokes,
        ucs = u''
        while self._keyboard_buf:
            ucs += self._keyboard_buf.pop()

        # receive all immediately available bytes
        while self.kbhit(timeout=0):
            ucs += self.getch()

        # decode keystroke, if any
        ks = resolve(text=ucs)

        # so long as the most immediately received or buffered keystroke is
        # incomplete, (which may be a multibyte encoding), block until until
        # one is received.
        while not ks and self.kbhit(timeout=time_left(stime, timeout)):
            ucs += self.getch()
            ks = resolve(text=ucs)

        # handle escape key (KEY_ESCAPE) vs. escape sequence (like those
        # that begin with \x1b[ or \x1bO) up to esc_delay when
        # received. This is not optimal, but causes least delay when
        # "meta sends escape" is used,
        # or when an unsupported sequence is sent.
        if ks.code == self.KEY_ESCAPE:
            esctime = time.time()
            while (ks.code == self.KEY_ESCAPE and
                   ucs in self._keymap_prefixes and
                   self.kbhit(timeout=time_left(esctime, esc_delay))):
                ucs += self.getch()
                ks = resolve(text=ucs)

        # buffer any remaining text received
        self._keyboard_buf.extendleft(ucs[len(ks):])
        return ks


class WINSZ(collections.namedtuple('WINSZ', (
        'ws_row', 'ws_col', 'ws_xpixel', 'ws_ypixel'))):
    """
    Structure represents return value of :const:`termios.TIOCGWINSZ`.

    .. py:attribute:: ws_row

        rows, in characters

    .. py:attribute:: ws_col

        columns, in characters

    .. py:attribute:: ws_xpixel

        horizontal size, pixels

    .. py:attribute:: ws_ypixel

        vertical size, pixels
    """
    #: format of termios structure
    _FMT = 'hhhh'
    #: buffer of termios structure appropriate for ioctl argument
    _BUF = '\x00' * struct.calcsize(_FMT)


#: From libcurses/doc/ncurses-intro.html (ESR, Thomas Dickey, et. al)::
#:
#:   "After the call to setupterm(), the global variable cur_term is set to
#:    point to the current structure of terminal capabilities. By calling
#:    setupterm() for each terminal, and saving and restoring cur_term, it
#:    is possible for a program to use two or more terminals at once."
#:
#: However, if you study Python's ``./Modules/_cursesmodule.c``, you'll find::
#:
#:   if (!initialised_setupterm && setupterm(termstr,fd,&err) == ERR) {
#:
#: Python - perhaps wrongly - will not allow for re-initialisation of new
#: terminals through :func:`curses.setupterm`, so the value of cur_term cannot
#: be changed once set: subsequent calls to :func:`setupterm` have no effect.
#:
#: Therefore, the :attr:`Terminal.kind` of each :class:`Terminal` is
#: essentially a singleton. This global variable reflects that, and a warning
#: is emitted if somebody expects otherwise.
_CUR_TERM = None<|MERGE_RESOLUTION|>--- conflicted
+++ resolved
@@ -9,16 +9,13 @@
 import functools
 import io
 import locale
-<<<<<<< HEAD
-import re
-=======
 import os
->>>>>>> 78f93bf7
 import select
 import struct
 import sys
 import time
 import warnings
+import re
 
 try:
     import termios
@@ -49,6 +46,7 @@
                          )
 
 from .sequences import (init_sequence_patterns,
+                        _build_any_numeric_capability,
                         SequenceTextWrapper,
                         Sequence,
                         )
@@ -57,6 +55,8 @@
                        get_leading_prefixes,
                        get_keyboard_codes,
                        resolve_sequence,
+                       _read_until,
+                       time_left,
                        )
 
 
@@ -113,25 +113,24 @@
         """
         Initialize the terminal.
 
-        :param str kind: A terminal string as taken by
-            :func:`curses.setupterm`. Defaults to the value of the ``TERM``
-            environment variable.
+        :arg str kind: A terminal string as taken by :func:`curses.setupterm`.
+            Defaults to the value of the ``TERM`` environment variable.
 
             .. note:: Terminals withing a single process must share a common
                 ``kind``. See :obj:`_CUR_TERM`.
 
-        :param file stream: A file-like object representing the Terminal
-            output. Defaults to the original value of :obj:`sys.__stdout__`,
-            like :func:`curses.initscr` does.
+        :arg file stream: A file-like object representing the Terminal output.
+            Defaults to the original value of :obj:`sys.__stdout__`, like
+            :func:`curses.initscr` does.
 
             If ``stream`` is not a tty, empty Unicode strings are returned for
             all capability values, so things like piping your program output to
             a pipe or file does not emit terminal sequences.
 
-        :param bool force_styling: Whether to force the emission of
-            capabilities even if :obj:`sys.__stdout__` does not seem to be
-            connected to a terminal. If you want to force styling to not
-            happen, use ``force_styling=None``.
+        :arg bool force_styling: Whether to force the emission of capabilities
+            even if :obj:`sys.__stdout__` does not seem to be connected to a
+            terminal. If you want to force styling to not happen, use
+            ``force_styling=None``.
 
             This comes in handy if users are trying to pipe your output through
             something like ``less -r`` or build systems which support decoding
@@ -146,6 +145,11 @@
         if stream is None or stream == sys.__stdout__:
             stream = sys.__stdout__
             self._keyboard_fd = sys.__stdin__.fileno()
+
+        # we assume our input stream to be line-buffered until either the
+        # cbreak of raw context manager methods are entered with an
+        # attached tty.
+        self._line_buffered = True
 
         try:
             stream_fd = (stream.fileno() if hasattr(stream, 'fileno') and
@@ -258,7 +262,10 @@
             return NullCallableString()
         val = resolve_attribute(self, attr)
         # Cache capability codes.
-        setattr(self, attr, val)
+        try:
+            setattr(self, attr, val)
+        except AttributeError:
+            assert False, (attr, val)
         return val
 
     @property
@@ -305,27 +312,6 @@
         :rtype: int
         """
         return self._height_and_width().ws_col
-
-    @property
-    def cursor_position(self):
-        """T.cursor_position -> (cursor_row, cursor_col)
-
-        The 1-indexed row and column of the cursor in characters.
-        """
-        with self.cbreak():
-            CURSOR_QUERY = '\x1b[6n'
-            self.stream.write(CURSOR_QUERY)
-            self.stream.flush()
-
-            first = 0
-            keystrokes = []
-            while True:
-                keystrokes.append(self.inkey(_intr_continue=True))
-                m = re.search('\x1b[[]([0-9]+);([0-9]+)R', u''.join(keystrokes))
-                if m:
-                    self._keyboard_buf.extendleft(
-                            u''.join(keystrokes)[:m.start()])
-                    return tuple(int(x) for x in m.groups())
 
     @staticmethod
     def _winsize(fd):
@@ -336,7 +322,7 @@
         :mod:`fcntl`, or :mod:`tty`, window size of 80 columns by 25
         rows is always returned.
 
-        :param int fd: file descriptor queries for its window size.
+        :arg int fd: file descriptor queries for its window size.
         :raises IOError: the file descriptor ``fd`` is not a terminal.
         :rtype: WINSZ
 
@@ -431,6 +417,113 @@
             # Restore original cursor position:
             self.stream.write(self.restore)
 
+    def get_location(self, timeout=None):
+        r"""
+        Return tuple (row, column) of cursor position.
+
+        :arg float timeout: Return after time elapsed in seconds with value
+            ``(-1, -1)`` indicating that the remote end did not respond.
+        :rtype: tuple
+        :returns: cursor position as tuple in form of (row, column).
+
+        The location of the cursor is determined by emitting the ``u7``
+        terminal capability, or VT100 `<Query Cursor Position>
+        http://www.termsys.demon.co.uk/vtansi.htm#status`_ when such
+        capability is undefined, which elicits a response from a reply string
+        described by capability ``u6``, or again VT100's definition of
+        ``\x1b[%i%d;%dR`` when undefined.
+
+        The ``(row, col)`` return value matches the parameter order of the
+        ``move`` capability, so that the following sequence should cause the
+        cursor to not move at all::
+
+            >>> term = Terminal()
+            >>> term.move(*term.get_location()))
+
+         .. warning:: You might first test that a terminal is capable of
+             informing you of its location before calling it in a non-blocking
+             manner.  If a timeout is specified, always ensure the return
+             value is conditionally checked for values ``(-1, -1)``.
+
+        ::
+            can_locate = bool(term.get_location() != (-1, -1))
+            if can_locate:
+                print(, end='', flush=True)
+        """
+        # Local lines attached by termios and remote login protocols such as
+        # ssh and telnet both provide a means to determine the window
+        # dimensions of a connected client, but **no means to determine the
+        # location of the cursor**.
+        #
+        # from http://invisible-island.net/ncurses/terminfo.src.html,
+        #
+        # > The System V Release 4 and XPG4 terminfo format defines ten string
+        # > capabilities for use by applications, <u0>...<u9>.   In this file,
+        # > we use certain of these capabilities to describe functions which
+        # > are not covered by terminfo.  The mapping is as follows:
+        # >
+        # >  u9   terminal enquire string (equiv. to ANSI/ECMA-48 DA)
+        # >  u8   terminal answerback description
+        # >  u7   cursor position request (equiv. to VT100/ANSI/ECMA-48 DSR 6)
+        # >  u6   cursor position report (equiv. to ANSI/ECMA-48 CPR)
+        query_str = self.u7 or u'\x1b[6n'
+
+        # determine response format as a regular expression
+        response_re = re.escape(u'\x1b') + r'\[(\d+)\;(\d+)R'
+
+        if self.u6:
+            with warnings.catch_warnings():
+                response_re = _build_any_numeric_capability(
+                    term=self, cap='u6', nparams=2
+                ) or response_re
+
+        # Avoid changing user's desired raw or cbreak mode if
+        # already entered, by entering cbreak mode ourselves.
+        #
+        # Such mode is necessary to receive user input with
+        # awaiting a human to press the return key, and such
+        # mode also disables echo, which we should also hide,
+        # as it would cause the cursor to advance after it
+        # has responded!
+
+        ctx = None
+
+        try:
+            if self._line_buffered:
+                ctx = self.cbreak()
+                ctx.__enter__()
+
+            # emit the 'query cursor position' sequence,
+            self.stream.write(query_str)
+            self.stream.flush()
+
+            # expect a response,
+            match, data = _read_until(term=self,
+                                      pattern=response_re,
+                                      timeout=timeout)
+
+            # re-buffer keyboard data, if any
+            self.ungetch(data)
+
+            if match:
+                row, col = match.groups()
+                return int(row), int(col)
+
+        finally:
+            if ctx is not None:
+                ctx.__exit__(None, None, None)
+
+        # there is a split in design thoughts of return value on timeout:
+        #
+        # - custom TIMEOUT exception, such as in pexpect library.
+        # - legitimate default values, such as (1, 1)
+        # - an illegal value, such as -1, to indicate error.
+        #
+        # We chose the final, because a wrapping developer should define their
+        # own behavior when a terminal does not respond without having to
+        # catch exceptions.
+        return -1, -1
+
     @contextlib.contextmanager
     def fullscreen(self):
         """
@@ -735,6 +828,22 @@
         assert self._keyboard_fd is not None
         byte = os.read(self._keyboard_fd, 1)
         return self._keyboard_decoder.decode(byte, final=False)
+
+    def ungetch(self, ucs):
+        """
+        Buffer input data to be discovered by next call to :meth:`~.inkey`.
+
+        The purpose of this method is for :meth:`~.inkey` to be allowed to
+        see the same keyboard input throughout multiple calls, or by
+        the built-in :meth:`~.get_location` for seeking automated input:
+        if the response pattern is not discovered within a timeout period,
+        any other keyboard input received will be re-buffered to be returned
+        by the next call to :meth:`~.inkey`.
+
+        Implementors of alternate input stream methods should override
+        this method.
+        """
+        self._keyboard_buf.extendleft(ucs)
 
     def kbhit(self, timeout=None, **_kwargs):
         """
@@ -829,14 +938,17 @@
         if HAS_TTY and self._keyboard_fd is not None:
             # Save current terminal mode:
             save_mode = termios.tcgetattr(self._keyboard_fd)
+            save_line_buffered = self._line_buffered
             tty.setcbreak(self._keyboard_fd, termios.TCSANOW)
             try:
+                self._line_buffered = False
                 yield
             finally:
                 # Restore prior mode:
                 termios.tcsetattr(self._keyboard_fd,
                                   termios.TCSAFLUSH,
                                   save_mode)
+                self._line_buffered = save_line_buffered
         else:
             yield
 
@@ -866,12 +978,14 @@
             save_mode = termios.tcgetattr(self._keyboard_fd)
             tty.setraw(self._keyboard_fd, termios.TCSANOW)
             try:
+                self._line_buffered = False
                 yield
             finally:
                 # Restore prior mode:
                 termios.tcsetattr(self._keyboard_fd,
                                   termios.TCSAFLUSH,
                                   save_mode)
+                self._line_buffered = save_line_buffered
         else:
             yield
 
@@ -937,25 +1051,6 @@
                 'Terminal.inkey() called, but no terminal with keyboard '
                 'attached to process.  This call would hang forever.')
 
-        def time_left(stime, timeout):
-            """
-            Return time remaining since ``stime`` before given ``timeout``.
-
-            This function assists determining the value of ``timeout`` for
-            class method :meth:`kbhit`.
-
-            :arg float stime: starting time for measurement
-            :arg float timeout: timeout period, may be set to None to
-               indicate no timeout (where 0 is always returned).
-            :rtype: float or int
-            :returns: time remaining as float. If no time is remaining,
-               then the integer ``0`` is returned.
-            """
-            if timeout is not None:
-                if timeout == 0:
-                    return 0
-                return max(0, timeout - (time.time() - stime))
-
         resolve = functools.partial(resolve_sequence,
                                     mapper=self._keymap,
                                     codes=self._keycodes)
@@ -995,7 +1090,7 @@
                 ks = resolve(text=ucs)
 
         # buffer any remaining text received
-        self._keyboard_buf.extendleft(ucs[len(ks):])
+        self.ungetch(ucs[len(ks):])
         return ks
 
 
