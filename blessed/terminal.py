# -*- coding: utf-8 -*-
# pylint: disable=too-many-lines
"""Module containing :class:`Terminal`, the primary API entry point."""
# std imports
import os
import re
import sys
import time
import codecs
import locale
import select
import struct
import platform
import warnings
import contextlib
import collections
from typing import IO, Dict, List, Match, Tuple, Union, Optional, Generator

# SupportsIndex was added in Python 3.8
if sys.version_info >= (3, 8):
    # std imports
    from typing import SupportsIndex
else:
    SupportsIndex = int  # type: ignore


# local
from .color import COLOR_DISTANCE_ALGORITHMS, xterm256gray_from_rgb, xterm256color_from_rgb
from .keyboard import (DEFAULT_ESCDELAY,
                       Keystroke,
                       DeviceAttribute,
                       KittyKeyboardProtocol,
                       _time_left,
                       _read_until,
                       resolve_sequence,
                       get_keyboard_codes,
                       get_leading_prefixes,
                       get_keyboard_sequences)
from .dec_modes import DecPrivateMode, DecModeResponse
from .sequences import Termcap, Sequence, SequenceTextWrapper
from .colorspace import RGB_256TABLE
from .formatters import (COLORS,
                         COMPOUNDABLES,
                         FormattingString,
                         NullCallableString,
                         ParameterizingString,
                         FormattingOtherString,
                         split_compound,
                         resolve_attribute,
                         resolve_capability)
from ._capabilities import (CAPABILITY_DATABASE,
                            CAPABILITIES_ADDITIVES,
                            CAPABILITIES_RAW_MIXIN,
                            CAPABILITIES_HORIZONTAL_DISTANCE)

# isort: off


HAS_TTY = True
if platform.system() == 'Windows':
    IS_WINDOWS = True
    import jinxed as curses  # pylint: disable=import-error
    from jinxed.win32 import get_console_input_encoding  # pylint: disable=import-error
else:
    IS_WINDOWS = False
    import curses

    try:
        import fcntl
        import termios
        import tty
    except ImportError:
        _TTY_METHODS = ('setraw', 'cbreak', 'kbhit', 'height', 'width')
        _MSG_NOSUPPORT = (
            "One or more of the modules: 'termios', 'fcntl', and 'tty' "
            f"are not found on your platform '{platform.system()}'. "
            "The following methods of Terminal are dummy/no-op "
            f"unless a deriving class overrides them: {', '.join(_TTY_METHODS)}."
        )
        warnings.warn(_MSG_NOSUPPORT)
        HAS_TTY = False

_CUR_TERM = None  # See comments at end of file
_RE_GET_FGCOLOR_RESPONSE = re.compile(
    '\x1b]10;rgb:([0-9a-fA-F]+)/([0-9a-fA-F]+)/([0-9a-fA-F]+)\x07')
_RE_GET_BGCOLOR_RESPONSE = re.compile(
    '\x1b]11;rgb:([0-9a-fA-F]+)/([0-9a-fA-F]+)/([0-9a-fA-F]+)\x07')
_RE_GET_DEVICE_ATTR_RESPONSE = re.compile('\x1b\\[\\?([0-9]+)((?:;[0-9]+)*)c')


class WINSZ(collections.namedtuple('WINSZ', (
        'ws_row', 'ws_col', 'ws_xpixel', 'ws_ypixel'))):
    """
    Structure represents return value of :const:`termios.TIOCGWINSZ`.

    .. py:attribute:: ws_row

        rows, in characters

    .. py:attribute:: ws_col

        columns, in characters

    .. py:attribute:: ws_xpixel

        horizontal size, pixels

    .. py:attribute:: ws_ypixel

        vertical size, pixels
    """
    #: format of termios structure
    _FMT = 'hhhh'
    #: buffer of termios structure appropriate for ioctl argument
    _BUF = '\x00' * struct.calcsize(_FMT)


class Terminal():
    """
    An abstraction for color, style, positioning, and input in the terminal.

    This keeps the endless calls to ``tigetstr()`` and ``tparm()`` out of your code, acts
    intelligently when somebody pipes your output to a non-terminal, and abstracts over the
    complexity of unbuffered keyboard input. It uses the terminfo database to remain portable across
    terminal types.
    """
    # pylint: disable=too-many-instance-attributes,too-many-public-methods
    #         Too many public methods (28/20)
    #         Too many instance attributes (12/7)

    #: Sugary names for commonly-used capabilities
    _sugar = {
        'save': 'sc',
        'restore': 'rc',
        'clear_eol': 'el',
        'clear_bol': 'el1',
        'clear_eos': 'ed',
        'enter_fullscreen': 'smcup',
        'exit_fullscreen': 'rmcup',
        'move': 'cup',
        'move_yx': 'cup',
        'move_x': 'hpa',
        'move_y': 'vpa',
        'hide_cursor': 'civis',
        'normal_cursor': 'cnorm',
        'reset_colors': 'op',
        'normal': 'sgr0',
        'reverse': 'rev',
        'italic': 'sitm',
        'no_italic': 'ritm',
        'shadow': 'sshm',
        'no_shadow': 'rshm',
        'standout': 'smso',
        'no_standout': 'rmso',
        'subscript': 'ssubm',
        'no_subscript': 'rsubm',
        'superscript': 'ssupm',
        'no_superscript': 'rsupm',
        'underline': 'smul',
        'no_underline': 'rmul',
        'cursor_report': 'u6',
        'cursor_request': 'u7',
        'terminal_answerback': 'u8',
        'terminal_enquire': 'u9',
    }

    def __init__(self, kind: Optional[str] = None, stream: Optional[IO[str]] = None,
                 force_styling: Union[bool, None] = False) -> None:
        """
        Initialize the terminal.

        :arg str kind: A terminal string as taken by :func:`curses.setupterm`.
            Defaults to the value of the ``TERM`` environment variable.

            .. note:: Terminals within a single process must share a common
                ``kind``. See :obj:`_CUR_TERM`.

        :arg file stream: A file-like object representing the Terminal output.
            Defaults to the original value of :obj:`sys.__stdout__`, like
            :func:`curses.initscr` does.

            If ``stream`` is not a tty, empty Unicode strings are returned for
            all capability values, so things like piping your program output to
            a pipe or file does not emit terminal sequences.

        :arg bool force_styling: Whether to force the emission of capabilities
            even if :obj:`sys.__stdout__` does not seem to be connected to a
            terminal. If you want to force styling to not happen, use
            ``force_styling=None``.

            This comes in handy if users are trying to pipe your output through
            something like ``less -r`` or build systems which support decoding
            of terminal sequences.

            When the OS Environment variable FORCE_COLOR_ or CLICOLOR_FORCE_ is
            *non-empty*, styling is used no matter the value specified by
            ``force_styling``.

            Conversely, When OS Environment variable NO_COLOR_ is *non-empty*,
            styling is **not** used no matter the value specified by
            ``force_styling`` and has precedence over FORCE_COLOR_ and
            CLICOLOR_FORCE_.

            .. _FORCE_COLOR: https://force-color.org/
            .. _CLICOLOR_FORCE: https://bixense.com/clicolors/
            .. _NO_COLOR: https://no-color.org/
        """
        # pylint: disable=global-statement
        global _CUR_TERM
        self.errors = [
            f'parameters: kind={kind!r}, stream={stream!r}, force_styling={force_styling!r}',
        ]
        self._normal = None  # cache normal attr, preventing recursive lookups
        # we assume our input stream to be line-buffered until either the
        # cbreak of raw context manager methods are entered with an attached tty.
        self._line_buffered = True

        self._stream = stream
        self._keyboard_fd = None
        self._init_descriptor = None
        self._is_a_tty = False
        self.__init__streams()

        if IS_WINDOWS and self._init_descriptor is not None:
            self._kind = kind or curses.get_term(self._init_descriptor)
        else:
            self._kind = kind or os.environ.get('TERM', 'dumb') or 'dumb'

        self.__init_set_styling(force_styling)
        if self.does_styling:
            # Initialize curses (call setupterm), so things like tigetstr() work.
            try:
                curses.setupterm(self._kind, self._init_descriptor)
            except curses.error as err:
                msg = f'Failed to setupterm(kind={self._kind!r}): {err}'
                warnings.warn(msg)
                self.errors.append(msg)
                self._kind = None
                self._does_styling = False
            else:
                if _CUR_TERM is None or self._kind == _CUR_TERM:
                    _CUR_TERM = self._kind
                else:
                    # termcap 'kind' is immutable in a python process! Once
                    # initialized by setupterm, it is unsupported by the
                    # 'curses' module to change the terminal type again. If you
                    # are a downstream developer and you need this
                    # functionality, consider sub-processing, instead.
                    warnings.warn(
                        f'A terminal of kind "{kind}" has been requested; due to an'
                        ' internal python curses bug, terminal capabilities'
                        f' for a terminal of kind "{_CUR_TERM}" will continue to be'
                        ' returned for the remainder of this process.'
                    )

        self.__init__color_capabilities()
        self.__init__capabilities()
        self.__init__keycodes()
        self.__init__dec_private_modes()

    def __init__dec_private_modes(self) -> None:
        """Initialize DEC Private Mode caching and state tracking."""
        # Cache for queried DEC private modes to avoid repeated queries
        self._dec_mode_cache: Dict[int, int] = {}
        # Global timeout tracking state
        self._dec_any_query_succeeded = False
        self._dec_first_query_failed = False

        # Kitty keyboard protocol timeout tracking (no caching)
        self._kitty_kb_first_query_failed = False
        self._kitty_kb_first_query_attempted = False

        # Device Attributes (DA1) cache
        # pylint: disable=attribute-defined-outside-init
        self._device_attributes_cache: Optional[DeviceAttribute] = None

    def __init_set_styling(self, force_styling: bool) -> None:
        self._does_styling = False
        if os.getenv('NO_COLOR'):
            self.errors.append(f'NO_COLOR={os.getenv("NO_COLOR")!r}')
        elif os.getenv('FORCE_COLOR'):
            self.errors.append(f'FORCE_COLOR={os.getenv("FORCE_COLOR")!r}')
            self._does_styling = True
        elif os.getenv('CLICOLOR_FORCE'):
            self.errors.append(f'CLICOLOR_FORCE={os.getenv("CLICOLOR_FORCE")!r}')
            self._does_styling = True
        elif force_styling is None and self.is_a_tty:
            self.errors.append('force_styling is None')
        elif force_styling or self.is_a_tty:
            self._does_styling = True

    def __init__streams(self) -> None:
        # pylint: disable=too-complex,too-many-branches
        #         Agree to disagree !
        stream_fd = None

        # Default stream is stdout
        if self._stream is None:
            self._stream = sys.__stdout__

        if not hasattr(self._stream, 'fileno'):
            self.errors.append('stream has no fileno method')
        elif not callable(self._stream.fileno):  # type: ignore
            self.errors.append('stream.fileno is not callable')
        else:
            try:
                stream_fd = self._stream.fileno()  # type: ignore
            except ValueError as err:
                # The stream is not a file, such as the case of StringIO, or, when it has been
                # "detached", such as might be the case of stdout in some test scenarios.
                self.errors.append(f'Unable to determine output stream file descriptor: {err}')
            else:
                self._is_a_tty = os.isatty(stream_fd)
                if not self._is_a_tty:
                    self.errors.append('stream not a TTY')

        # Keyboard valid as stdin only when output stream is stdout or stderr and is a tty.
        if self._stream in (sys.__stdout__, sys.__stderr__):
            try:
                if sys.__stdin__ is not None:
                    self._keyboard_fd = sys.__stdin__.fileno()
            except (AttributeError, ValueError) as err:
                self.errors.append(f'Unable to determine input stream file descriptor: {err}')
            else:
                # _keyboard_fd only non-None if both stdin and stdout is a tty.
                if not self.is_a_tty:
                    self.errors.append('Output stream is not a TTY')
                    self._keyboard_fd = None
                elif not os.isatty(self._keyboard_fd):
                    self.errors.append('Input stream is not a TTY')
                    self._keyboard_fd = None
        else:
            self.errors.append('Output stream is not a default stream')

        # The descriptor to direct terminal initialization sequences to.
        self._init_descriptor = stream_fd
        if stream_fd is None:
            try:
                self._init_descriptor = sys.__stdout__.fileno()  # type: ignore
            except ValueError as err:
                self.errors.append(f'Unable to determine __stdout__ file descriptor: {err}')

    def __init__color_capabilities(self) -> None:
        self._color_distance_algorithm = 'cie2000'
        if not self.does_styling:
            self.number_of_colors = 0
        elif IS_WINDOWS or os.environ.get('COLORTERM') in {'truecolor', '24bit'}:
            self.number_of_colors = 1 << 24
        else:
            self.number_of_colors = max(0, curses.tigetnum('colors') or -1)

    def __clear_color_capabilities(self) -> None:
        for cached_color_cap in set(dir(self)) & COLORS:
            delattr(self, cached_color_cap)

    def __init__capabilities(self) -> None:
        # important that we lay these in their ordered direction, so that our
        # preferred, 'color' over 'set_a_attributes1', for example.
        self.caps = collections.OrderedDict()

        # some static injected patterns, esp. without named attribute access.
        for name, args in CAPABILITIES_ADDITIVES.items():
            self.caps[name] = Termcap(name, *args)

        for name, (attribute, kwds) in CAPABILITY_DATABASE.items():
            if self.does_styling:
                # attempt dynamic lookup
                cap = getattr(self, attribute)
                if cap:
                    self.caps[name] = Termcap.build(
                        name, cap, attribute, **kwds)
                    continue

            # fall-back
            pattern = CAPABILITIES_RAW_MIXIN.get(name)
            if pattern:
                self.caps[name] = Termcap(name, pattern, attribute, kwds.get('nparams', 0))

        # make a compiled named regular expression table
        self.caps_compiled = re.compile(
            '|'.join(cap.pattern for cap in self.caps.values())
        )
        # Used with padd() to separate plain text from caps
        self._caps_named_compiled = re.compile(
            '|'.join(cap.named_pattern for cap in self.caps.values())
        )
        # Used with padd() to strip non-horizontal caps
        self._caps_compiled_without_hdist = re.compile('|'.join(
            cap.pattern for cap in self.caps.values()
            if cap.name not in CAPABILITIES_HORIZONTAL_DISTANCE)
        )
        # for tokenizer, the '.lastgroup' is the primary lookup key for
        # 'self.caps', unless 'MISMATCH'; then it is an unmatched character.
        self._caps_compiled_any = re.compile(
            f'{"|".join(cap.named_pattern for cap in self.caps.values())}|(?P<MISMATCH>.)'
        )
        self._caps_unnamed_any = re.compile(
            f'{"|".join(f"({cap.pattern})" for cap in self.caps.values())}|(.)'
        )

    def __init__keycodes(self) -> None:
        # Initialize keyboard data determined by capability.
        # Build database of int code <=> KEY_NAME.
        self._keycodes = get_keyboard_codes()

        # Store attributes as: self.KEY_NAME = code. These only work for porting
        # legacy curses applications that used key codes, and are not really
        # suggested, and they do not support modifier keys, eg. 'KEY_SHIFT_F1'
        # does not exist and has no code.
        for key_code, key_name in self._keycodes.items():
            setattr(self, key_name, key_code)

        # Build database of sequence <=> KEY_NAME.
        self._keymap = get_keyboard_sequences(self)
        self._keymap_prefixes = get_leading_prefixes(self._keymap)

        # keyboard stream buffer
        self._keyboard_buf: collections.deque[str] = collections.deque()

        if self._keyboard_fd is not None:
            # set input encoding and initialize incremental decoder

            if IS_WINDOWS:
                # pylint: disable-next=possibly-used-before-assignment
                self._encoding = get_console_input_encoding() \
                    or locale.getpreferredencoding() or 'UTF-8'
            else:
                self._encoding = locale.getpreferredencoding() or 'UTF-8'

            try:
                self._keyboard_decoder = codecs.getincrementaldecoder(self._encoding)()
            except LookupError as err:
                # encoding is illegal or unsupported, use 'UTF-8'
                warnings.warn(f'LookupError: {err}, defaulting to UTF-8 for keyboard.')
                self._encoding = 'UTF-8'
                self._keyboard_decoder = codecs.getincrementaldecoder(self._encoding)()

            # Initialize latin-1 decoder for legacy mouse sequences
            # This is used for sequences starting with '\x1b[M' that may contain high bytes (≥0x80)
            # which are not valid UTF-8 but are valid in latin-1 encoding
            self._keyboard_decoder_latin1 = codecs.getincrementaldecoder('latin-1')()

    def __getattr__(self, attr: str) -> Union[
            NullCallableString, ParameterizingString, FormattingString]:
        r"""
        Return a terminal capability as Unicode string.

        For example, ``term.bold`` is a unicode string that may be prepended
        to text to set the video attribute for bold, which should also be
        terminated with the pairing :attr:`normal`. This capability
        returns a callable, so you can use ``term.bold("hi")`` which
        results in the joining of ``(term.bold, "hi", term.normal)``.

        Compound formatters may also be used. For example::

            >>> term.bold_blink_red_on_green("merry x-mas!")

        For a parameterized capability such as ``move`` (or ``cup``), pass the
        parameters as positional arguments::

            >>> term.move(line, column)

        See the manual page `terminfo(5)
        <https://invisible-island.net/ncurses/man/terminfo.5.html>`_ for a
        complete list of capabilities and their arguments.
        """
        if not self._does_styling:
            return NullCallableString()
        # Fetch the missing 'attribute' into some kind of curses-resolved
        # capability, and cache by attaching to this Terminal class instance.
        #
        # Note that this will prevent future calls to __getattr__(), but
        # that's precisely the idea of the cache!
        val = resolve_attribute(self, attr)
        setattr(self, attr, val)
        return val

    @property
    def kind(self) -> str:
        """
        Read-only property: Terminal kind determined on class initialization.

        :rtype: str
        """
        return self._kind

    @property
    def does_styling(self) -> bool:
        """
        Read-only property: Whether this class instance may emit sequences.

        :rtype: bool
        """
        return self._does_styling

    @property
    def is_a_tty(self) -> bool:
        """
        Read-only property: Whether :attr:`~.stream` is a terminal.

        :rtype: bool
        """
        return self._is_a_tty

    @property
    def height(self) -> int:
        """
        Read-only property: Height of the terminal (in number of lines).

        :rtype: int
        """
        return self._height_and_width().ws_row

    @property
    def width(self) -> int:
        """
        Read-only property: Width of the terminal (in number of columns).

        :rtype: int
        """
        return self._height_and_width().ws_col

    @property
    def pixel_height(self) -> int:
        """
        Read-only property: Height of the terminal (in pixels).

        :rtype: int
        """
        return self._height_and_width().ws_ypixel

    @property
    def pixel_width(self) -> int:
        """
        Read-only property: Width of terminal (in pixels).

        :rtype: int
        """
        return self._height_and_width().ws_xpixel

    @staticmethod
    def _winsize(fd):  # type: ignore[no-untyped-def]
        """
        Return named tuple describing size of the terminal by ``fd``.

        If the given platform does not have modules :mod:`termios`,
        :mod:`fcntl`, or :mod:`tty`, window size of 80 columns by 25
        rows is always returned.

        :arg int fd: file descriptor queries for its window size.
        :raises IOError: the file descriptor ``fd`` is not a terminal.
        :rtype: WINSZ
        :returns: named tuple describing size of the terminal

        WINSZ is a :class:`collections.namedtuple` instance, whose structure
        directly maps to the return value of the :const:`termios.TIOCGWINSZ`
        ioctl return value. The return parameters are:

            - ``ws_row``: width of terminal by its number of character cells.
            - ``ws_col``: height of terminal by its number of character cells.
            - ``ws_xpixel``: width of terminal by pixels (not accurate).
            - ``ws_ypixel``: height of terminal by pixels (not accurate).
        """
        if HAS_TTY:
            # pylint: disable=protected-access,possibly-used-before-assignment
            data = fcntl.ioctl(fd, termios.TIOCGWINSZ, WINSZ._BUF)
            return WINSZ(*struct.unpack(WINSZ._FMT, data))
        return WINSZ(ws_row=25, ws_col=80, ws_xpixel=0, ws_ypixel=0)

<<<<<<< HEAD
    def _height_and_width(self) -> WINSZ:
=======
    def _height_and_width(self):    # type: ignore[no-untyped-def]
>>>>>>> e861b54f
        """
        Return a tuple of (terminal height, terminal width).

        If :attr:`stream` or :obj:`sys.__stdout__` is not a tty or does not
        support :func:`fcntl.ioctl` of :const:`termios.TIOCGWINSZ`, a window
        size of 80 columns by 25 rows is returned for any values not
        represented by environment variables ``LINES`` and ``COLUMNS``, which
        is the default text mode of IBM PC compatibles.

        :rtype: WINSZ
        :returns: Named tuple specifying the terminal size

        WINSZ is a :class:`collections.namedtuple` instance, whose structure
        directly maps to the return value of the :const:`termios.TIOCGWINSZ`
        ioctl return value. The return parameters are:

            - ``ws_row``: height of terminal by its number of cell rows.
            - ``ws_col``: width of terminal by its number of cell columns.
            - ``ws_xpixel``: width of terminal by pixels (not accurate).
            - ``ws_ypixel``: height of terminal by pixels (not accurate).

            .. note:: the peculiar (height, width, width, height) order, which
               matches the return order of TIOCGWINSZ!
        """
        for fd in (self._init_descriptor, sys.__stdout__):
            try:
                if fd is not None:
                    return self._winsize(fd)
            except (IOError, OSError, ValueError, TypeError):  # pylint: disable=overlapping-except
                pass

        return WINSZ(ws_row=int(os.getenv('LINES', '25')),
                     ws_col=int(os.getenv('COLUMNS', '80')),
                     ws_xpixel=None,
                     ws_ypixel=None)

    def _query_response(self, query_str: str, response_re: str,
                        timeout: Optional[float]) -> Optional[Match[str]]:
        """
        Sends a query string to the terminal and waits for a response.

        :arg str query_str: Query string written to output
        :arg str response_re: Regular expression matching query response
        :arg float timeout: Return after time elapsed in seconds
        :return: re.match object for response_re or None if not found
        :rtype: re.Match
        """
        # Avoid changing user's desired raw or cbreak mode if already entered,
        # by entering cbreak mode ourselves.  This is necessary to receive user
        # input without awaiting a human to press the return key.   This mode
        # also disables echo, which we should also hide, as our input is an
        # sequence that is not meaningful for display as an output sequence.

        ctx = None
        try:
            if self._line_buffered:
                ctx = self.cbreak()
                ctx.__enter__()

            # Emit the query sequence,
            self.stream.write(query_str)
            self.stream.flush()

            # Wait for response
            match, data = _read_until(term=self,  # pylint: disable=unpacking-non-sequence
                                      pattern=response_re,
                                      timeout=timeout)

            # Exclude response from subsequent input
            if match:
                data = data[:match.start()] + data[match.end():]

            # re-buffer keyboard data, if any
            self.ungetch(data)

        finally:
            if ctx is not None:
                ctx.__exit__(None, None, None)

        return match

    @contextlib.contextmanager
    def location(self, x: Optional[int] = None,
                 y: Optional[int] = None) -> Generator[None, None, None]:
        """
        Context manager for temporarily moving the cursor.

        :arg int x: horizontal position, from left, *0*, to right edge of screen, *self.width - 1*.
        :arg int y: vertical position, from top, *0*, to bottom of screen, *self.height - 1*.
        :return: a context manager.
        :rtype: Iterator

        Move the cursor to a certain position on entry, do any kind of I/O, and upon exit
        let you print stuff there, then return the cursor to its original position:


        .. code-block:: python

            term = Terminal()
            with term.location(y=0, x=0):
                for row_num in range(term.height-1):
                    print('Row #{row_num}')
            print(term.clear_eol + 'Back to original location.')

        Specify ``x`` to move to a certain column, ``y`` to move to a certain
        row, both, or neither. If you specify neither, only the saving and
        restoration of cursor position will happen. This can be useful if you
        simply want to restore your place after doing some manual cursor
        movement.

        Calls cannot be nested: only one should be entered at a time.

        .. note:: The argument order *(x, y)* differs from the return value order *(y, x)*
            of :meth:`get_location`, or argument order *(y, x)* of :meth:`move`. This is
            for API Compatibility with the blessings library, sorry for the trouble!
        """
        # Save position and move to the requested column, row, or both:
        self.stream.write(self.save)
        if x is not None and y is not None:
            self.stream.write(self.move(y, x))
        elif x is not None:
            self.stream.write(self.move_x(x))
        elif y is not None:
            self.stream.write(self.move_y(y))
        try:
            self.stream.flush()
            yield
        finally:
            # Restore original cursor position:
            self.stream.write(self.restore)
            self.stream.flush()

    def get_location(self, timeout: Optional[float] = None) -> Tuple[int, int]:
        r"""
        Return tuple (row, column) of cursor position.

        :arg float timeout: Return after time elapsed in seconds with value ``(-1, -1)`` indicating
            that the remote end did not respond.
        :rtype: tuple
        :returns: cursor position as tuple in form of ``(y, x)``.  When a timeout is specified,
            always ensure the return value is checked for ``(-1, -1)``.

        The location of the cursor is determined by emitting the ``u7`` terminal capability, or
        VT100 `Query Cursor Position
        <https://www2.ccs.neu.edu/research/gpc/VonaUtils/vona/terminal/vtansi.htm#status>`_
        when such capability is undefined, which elicits a response from a reply string described by
        capability ``u6``, or again VT100's definition of ``\x1b[%i%d;%dR`` when undefined.

        The ``(y, x)`` return value matches the parameter order of the :meth:`move_yx` capability.
        The following sequence should cause the cursor to not move at all::

            >>> term = Terminal()
            >>> term.move_yx(*term.get_location()))

        And the following should assert True with a terminal:

            >>> term = Terminal()
            >>> given_y, given_x = 10, 20
            >>> with term.location(y=given_y, x=given_x):
            ...     result_y, result_x = term.get_location()
            ...
            >>> assert given_x == result_x, (given_x, result_x)
            >>> assert given_y == result_y, (given_y, result_y)
        """
        # Local lines attached by termios and remote login protocols such as
        # ssh and telnet both provide a means to determine the window
        # dimensions of a connected client, but **no means to determine the
        # location of the cursor**.
        #
        # from https://invisible-island.net/ncurses/terminfo.src.html,
        #
        # > The System V Release 4 and XPG4 terminfo format defines ten string
        # > capabilities for use by applications, <u0>...<u9>.   In this file,
        # > we use certain of these capabilities to describe functions which
        # > are not covered by terminfo.  The mapping is as follows:
        # >
        # >  u9   terminal enquire string (equiv. to ANSI/ECMA-48 DA)
        # >  u8   terminal answerback description
        # >  u7   cursor position request (equiv. to VT100/ANSI/ECMA-48 DSR 6)
        # >  u6   cursor position report (equiv. to ANSI/ECMA-48 CPR)

        response_str = getattr(self, self.caps['cursor_report'].attribute) or '\x1b[%i%d;%dR'
        match = self._query_response(
            self.u7 or '\x1b[6n', self.caps['cursor_report'].re_compiled, timeout
        )

        if match:
            # return matching sequence response, the cursor location.
            row, col = (int(val) for val in match.groups())

            # Per https://invisible-island.net/ncurses/terminfo.src.html
            # The cursor position report (<u6>) string must contain two
            # scanf(3)-style %d format elements.  The first of these must
            # correspond to the Y coordinate and the second to the %d.
            # If the string contains the sequence %i, it is taken as an
            # instruction to decrement each value after reading it (this is
            # the inverse sense from the cup string).
            if '%i' in response_str:
                row -= 1
                col -= 1
            return row, col

        # We chose to return an illegal value rather than an exception,
        # favoring that users author function filters, such as max(0, y),
        # rather than crowbarring such logic into an exception handler.
        return -1, -1

    def get_fgcolor(self, timeout: Optional[float] = None) -> Tuple[int, int, int]:
        """
        Return tuple (r, g, b) of foreground color.

        :arg float timeout: Return after time elapsed in seconds with value ``(-1, -1, -1)``
            indicating that the remote end did not respond.
        :rtype: tuple
        :returns: foreground color as tuple in form of ``(r, g, b)``.  When a timeout is specified,
            always ensure the return value is checked for ``(-1, -1, -1)``.

        The foreground color is determined by emitting an `OSC 10 color query
        <https://invisible-island.net/xterm/ctlseqs/ctlseqs.html#h3-Operating-System-Commands>`_.
        """
        match = self._query_response('\x1b]10;?\x07', _RE_GET_FGCOLOR_RESPONSE, timeout)

        return tuple(int(val, 16) for val in match.groups()) if match else (-1, -1, -1)

    def get_bgcolor(self, timeout: Optional[float] = None) -> Tuple[int, int, int]:
        """
        Return tuple (r, g, b) of background color.

        :arg float timeout: Return after time elapsed in seconds with value ``(-1, -1, -1)``
            indicating that the remote end did not respond.
        :rtype: tuple
        :returns: background color as tuple in form of ``(r, g, b)``.  When a timeout is specified,
            always ensure the return value is checked for ``(-1, -1, -1)``.

        The background color is determined by emitting an `OSC 11 color query
        <https://invisible-island.net/xterm/ctlseqs/ctlseqs.html#h3-Operating-System-Commands>`_.
        """
        match = self._query_response('\x1b]11;?\x07', _RE_GET_BGCOLOR_RESPONSE, timeout)

        return tuple(int(val, 16) for val in match.groups()) if match else (-1, -1, -1)

    def _dec_mode_set_enabled(self, *modes: Union[int, DecPrivateMode]) -> None:
        """
        Enable one or more DEC Private Modes (DECSET).

        :arg int | DecPrivateMode modes: One or more DEC Private Modes to enable

        Emits the DECSET sequence to the attached stream as a side-effect, to
        enable the specified modes, and cache their known state as 'SET'
        (enabled) for subsequent :meth:`get_dec_mode` queries.

        It is suggested to use the context manager, :meth:`dec_modes_enabled`.
        Otherwise, an application should also evaluate the :meth:`get_dec_mode`
        response to conditionally only call this method when
        :meth:`DecModeResponse.is_supported` is True for the given mode, and to
        conditionally call :meth:`_dec_mode_set_disabled` to return terminal to
        its prior state in a try/finally clause.
        """
        # Extract mode numbers
        mode_numbers = []
        for arg_pos, mode in enumerate(modes):
            if isinstance(mode, DecPrivateMode):
                mode_num = mode.value
            elif isinstance(mode, int):
                mode_num = mode
            else:
                raise TypeError("Invalid mode argument number {0}, got {1!r}, "
                                "DecPrivateMode or int expected".format(arg_pos, mode))
            mode_numbers.append(mode_num)

        if not self.does_styling or not mode_numbers:
            return

        sequence = '\x1b[?{0}h'.format(';'.join(str(val) for val in mode_numbers))
        self.stream.write(sequence)
        self.stream.flush()

        # Update cache for set (enabled) modes
        for mode_num in mode_numbers:
            self._dec_mode_cache[mode_num] = DecModeResponse.SET

    def _dec_mode_set_disabled(self, *modes: Union[int, DecPrivateMode]) -> None:
        """
        Disable one or more DEC Private Modes (DECRST).

        :arg int | DecPrivateMode modes: One or more DEC Private Modes to disable

        Emits the DECRST sequence to the attached stream as a side-effect, to
        enable the specified modes, and cache their known state as 'RESET'
        (disabled) for subsequent :meth:`get_dec_mode` queries.

        It is suggested to use the context manager, :meth:`dec_modes_disabled`.
        Otherwise, an application should also evaluate the :meth:`get_dec_mode`
        response to codec_modes_enablednditionally only call this method when
        :meth:`DecModeResponse.is_supported` is True for the given mode, and to
        conditionally call :meth:`_dec_mode_set_enabled` to return terminal to
        its prior state in a try/finally clause.
        """
        # Extract mode numbers
        mode_numbers = []
        for arg_pos, mode in enumerate(modes):
            if isinstance(mode, DecPrivateMode):
                mode_num = mode.value
            elif isinstance(mode, int):
                mode_num = mode
            else:
                raise TypeError("Invalid mode argument number {0}, got {1!r}, "
                                "DecPrivateMode or int expected".format(arg_pos, mode))
            mode_numbers.append(mode_num)

        if not self.does_styling or not modes:
            return

        sequence = '\x1b[?{0}l'.format(';'.join(str(val) for val in mode_numbers))
        self.stream.write(sequence)
        self.stream.flush()

        # Update cache for reset (disabled) modes
        for mode_num in mode_numbers:
            self._dec_mode_cache[mode_num] = DecModeResponse.RESET

    def get_dec_mode(self, mode: Union[int, DecPrivateMode],
                     timeout: Optional[float] = None, force: bool = False) -> DecModeResponse:
        """
        Query the state of a DEC Private Mode (DECRQM).

        Sends a DECRQM query to the terminal and returns a
        :class:`DecModeResponse` instance. Use the helper methods,
        :meth:`DecModeResponse.is_supported`,
        :meth:`DecModeResponse.is_enabled`, etc. to interpret the result.

        When :attr:`does_styling` or :attr:`is_a_tty` is False, no sequences are
        transmitted or response awaited, and the :class:`DecModeResponse` value
        returned is always :attr:`DecModeResponse.NOT_QUERIED`.

        In some cases a ``timeout`` value should be set, as it is possible for a
        terminal that succeeds :attr:`does_styling` and :attr:`is_a_tty` to fail
        to respond to DEC Private Modes, such as in a CI Build Service or other
        "dumb" terminal, even a few popular modern ones such as Konsole.

        If a DEC Private mode query fails to respond within the ``timeout``
        specified, the :class:`DecModeResponse` value returned is
        :attr:`DecModeResponse.NO_RESPONSE`. If this was the first DEC Private
        mode query, all subsequent queries return a :class:`DecModeResponse`
        value of :attr:`DecModeResponse.NOT_QUERIED` unless ``force=True`` is
        set.

        **Repeat queries return the (cached) known state immediately** without
        re-inquiry unless ``force=True``.  Although there are special cases
        where a user may re-configure their terminal settings after the state
        was requested by an application, the application is generally restarted
        to recognize the new settings rather than to repeatidly re-inquire about
        their latest value!

        :arg mode: DEC Private Mode to query
        :type mode: DecPrivateMode | int
        :arg float timeout: Timeout in seconds to await terminal response
        :arg bool force: Force active terminal inquery in all cases
        :rtype: DecModeResponse
        :returns: DecModeResponse instance
        :raises TypeError: If mode is not DecPrivateMode or int

        .. code-block:: python

            term = Terminal()

            # Query synchronized output support
            response = term.get_dec_mode(DecPrivateMode.SYNCHRONIZED_OUTPUT)
            if response.is_supported():
                print("Synchronized output is available")
        """
        # pylint: disable=too-many-return-statements
        if not isinstance(mode, (int, DecPrivateMode)):
            raise TypeError("Invalid mode argument, got {0!r}, "
                            "DecPrivateMode or int expected".format(mode))

        if not self.does_styling or not self.is_a_tty:
            # no query is ever done for terminals where does_styling is False
            return DecModeResponse(mode, DecModeResponse.NOT_QUERIED)

        if self._dec_first_query_failed and not force:
            # When the first query is not responded, we can safely assume all
            # subsequent inqueries will be ignored
            return DecModeResponse(mode, DecModeResponse.NOT_QUERIED)

        # Always return the cached response when available unless force=True
        if int(mode) in self._dec_mode_cache and not force:
            cached_value = self._dec_mode_cache[int(mode)]
            return DecModeResponse(mode, cached_value)

        # Build and send query sequence and expected response pattern
        query = '\x1b[?{0:d}$p'.format(int(mode))
        response_pattern = re.compile('\x1b\\[\\?{0:d};([0-4])\\$y'.format(int(mode)))

        match = self._query_response(query, response_pattern, timeout)

        # pylint issues with _dec_first_query_failed and _dec_any_query_succeeded
        # ignored, pylint: disable=attribute-defined-outside-init

        # invalid or no response (timeout)
        if match is None:
            if not self._dec_any_query_succeeded:
                # This is the first-ever query and it failed! This query returns
                # NO_RESPONSE to indicate the timeout, subsequent queries will
                # return NOT_QUERIED.
                self._dec_first_query_failed = True
                return DecModeResponse(mode, DecModeResponse.NO_RESPONSE)
            # Rather unusual, we've previously had success with get_dec_mode,
            # but no response was found in this instance -- presumably the
            # remote end is disconnected or stalled, indicated by NO_RESPONSE,
            # or otherwise had some corruption in this specific response string.
            return DecModeResponse(mode, DecModeResponse.NO_RESPONSE)

        # parse, cache, and return the response value
        response_value = int(match.group(1))
        self._dec_mode_cache[int(mode)] = response_value
        self._dec_any_query_succeeded = True
        return DecModeResponse(mode, response_value)

    def get_kitty_keyboard_state(self, timeout: Optional[float] = None,
                                 force: bool = False) -> Optional[KittyKeyboardProtocol]:
        """
        Query the current Kitty keyboard protocol flags.

        Sends a Kitty keyboard protocol query to the terminal and returns a
        :class:`KittyKeyboardProtocol` instance with the current flags. This
        method is not normally used directly, rather it is used by the
        :meth:`enable_kitty_keyboard` context manager on entrance to discover
        and restore the previous state on exit.

        When :attr:`does_styling` or :attr:`is_a_tty` is False, no sequences are
        transmitted or response awaited, and ``None`` is returned.

        In many cases a ``timeout`` value of about ``1.0`` should be set, as it
        is possible for a terminal that succeeds :attr:`does_styling` and
        :attr:`is_a_tty` to fail to respond to either of the Kitty keyboard
        protocol or device attribute request query, such as in a CI Build
        Service, "dumb", even modern terminals like Konsole. The timeout value
        should approximate the value of the maximum round-trip time, maybe 1 second.

        If a Kitty keyboard protocol query fails to respond within the ``timeout``
        specified, ``None`` is returned. If this was the first Kitty keyboard
        protocol query, all subsequent queries return ``None`` unless ``force=True`` is
        set.

        **No state caching is performed** - each call re-queries the terminal unless
        the first query previously failed (sticky failure) and ``force=False``.

        This method uses a boundary detection approach on the first query to quickly
        determine terminal capabilities by sending both Kitty keyboard and Device
        Attributes (DA1) queries simultaneously, as suggested by Kitty,
        https://sw.kovidgoyal.net/kitty/keyboard-protocol/#detection-of-support-for-this-protocol
        By sending both queries together and checking which responses are
        received, we can quickly infer support without multiple round trips.
        Note that Kitty *does not answer* to primary device attributes request
        despite making this very recommendation!

        > An application can query the terminal for support of this protocol by
        > sending the escape code querying for the current progressive
        > enhancement status followed by request for the primary device
        > attributes. If an answer for the device attributes is received without
        > getting back an answer for the progressive enhancement the terminal
        > does not support this protocol.

        :arg float timeout: Timeout in seconds to await terminal response
        :arg bool force: Force active terminal inquiry in all cases
        :rtype: KittyKeyboardProtocol or None
        :returns: KittyKeyboardProtocol instance with current flags, or None if unsupported/timeout
        """
        # pylint: disable=too-many-return-statements
        if not self.does_styling or not self.is_a_tty:
            # no query is ever done for terminals where does_styling or is_a_tty is False
            return None

        if self._kitty_kb_first_query_failed and not force:
            # When the first query is not responded, we can safely assume all
            # subsequent inquiries will be ignored
            return None

        # ignore pylint problem with '_kitty_kb_first_query_attempted', because this
        # variable is defined outside of init (__init__dec_private_modes)
        # pylint: disable=attribute-defined-outside-init

        # Use boundary approach on first query attempt (when not previously
        # attempted and not forced)
        if not self._kitty_kb_first_query_attempted and not force:
            # Mark that we've attempted the first query
            self._kitty_kb_first_query_attempted = True

            # Send both Kitty and DA queries together for boundary detection
            # This allows us to quickly determine which protocols are supported:
            # - Kitty terminal: responds to Kitty query but not DA1
            # - xterm-like: responds to both Kitty and DA1
            # - Konsole-like: responds to DA1 but not Kitty
            # - Dumb terminals: respond to neither
            boundary_query = '\x1b[?u\x1b[c'

            # Use a simple pattern that captures the full response
            boundary_pattern = re.compile('(.+)', re.DOTALL)

            match = self._query_response(boundary_query, boundary_pattern, timeout)

            # invalid or no response (timeout)
            if match is None:
                # Set sticky failure flag on first timeout
                self._kitty_kb_first_query_failed = True
                return None

            response_text = match.group(1)

            # Check for Kitty keyboard response first
            kitty_pattern = re.compile(r'\x1b\[\?([0-9]+)u')
            kitty_match = kitty_pattern.search(response_text)

            if kitty_match:
                # Kitty response found - parse and return flags
                # (doesn't matter if DA1 also responded or not)
                flags_value = int(kitty_match.group(1))
                return KittyKeyboardProtocol(flags_value)

            # Check for DA1 response
            da1_pattern = re.compile(r'\x1b\[\?([0-9]+)(?:;[0-9]+)*c')
            da1_match = da1_pattern.search(response_text)

            if da1_match:
                # Only DA1 response found, no Kitty support
                self._kitty_kb_first_query_failed = True
                return None

            # Neither response found - no support
            self._kitty_kb_first_query_failed = True
            return None

        # Subsequent calls or forced calls use the standard single-query approach
        query = '\x1b[?u'
        response_pattern = re.compile('\x1b\\[\\?([0-9]+)u')

        match = self._query_response(query, response_pattern, timeout)

        # invalid or no response (timeout)
        if match is None:
            # Set sticky failure flag on timeout (though this should be rare for subsequent calls)
            self._kitty_kb_first_query_failed = True
            return None

        # parse and return the response value (no caching)
        flags_value = int(match.group(1))
        return KittyKeyboardProtocol(flags_value)

    def get_device_attributes(self, timeout: Optional[float] = None,
                              force: bool = True) -> Optional[DeviceAttribute]:
        """
        Query the terminal's Device Attributes (DA1).

        Sends a Device Attributes query to the terminal and returns a
        :class:`DeviceAttribute` instance with the terminal's capabilities.

        If a Device Attributes query fails to respond within the ``timeout``
        specified, ``None`` is returned.

        **Successful responses are cached indefinitely** unless ``force=True`` is
        specified. Unlike other query methods, there is no sticky failure mechanism -
        each failed query can be retried.

        :arg float timeout: Timeout in seconds to await terminal response
        :arg bool force: Force active terminal inquiry even if cached result exists
        :rtype: DeviceAttribute or None
        :returns: DeviceAttribute instance with terminal capabilities, or None
            if unsupported/timeout

        .. code-block:: python

            term = Terminal()

            # Query device attributes
            da = term.get_device_attributes()
            if da is not None:
                print(f"Service class: {da.service_class}")
                print(f"Supports sixel: {da.supports_sixel}")
                print(f"Extensions: {sorted(da.extensions)}")
        """
        # Return cached result unless force=True
        if self._device_attributes_cache is not None and not force:
            return self._device_attributes_cache

        # Build and send query sequence and expected response pattern
        query = '\x1b[c'

        match = self._query_response(query, _RE_GET_DEVICE_ATTR_RESPONSE, timeout)

        # invalid or no response (timeout)
        if match is None:
            return None

        # parse, cache, and return the response
        # pylint: disable=attribute-defined-outside-init
        self._device_attributes_cache = DeviceAttribute.from_match(match)
        return self._device_attributes_cache

    def does_sixel(self, timeout: Optional[float] = None) -> bool:
        """
        Return whether the terminal supports sixel graphics.

        This method queries the terminal's Device Attributes (DA1) to determine
        if sixel graphics are supported (extension 4). The result is cached
        after the first successful query.

        If the Device Attributes query fails or times out, ``False`` is returned.

        :arg float timeout: Timeout in seconds to await terminal response
        :rtype: bool
        :returns: True if sixel graphics are supported, False otherwise

        .. code-block:: python

            term = Terminal()

            if term.does_sixel():
                print("Terminal supports sixel graphics")
            else:
                print("Terminal does not support sixel graphics")
        """
        # Get device attributes, using cache if available (force=False)
        da = self.get_device_attributes(timeout=timeout, force=False)
        return da.supports_sixel if da is not None else False

    @contextlib.contextmanager
    def dec_modes_enabled(self, *modes: Union[int, DecPrivateMode],
                          timeout: Optional[float] = None) -> Generator[None, None, None]:
        """
        Context manager for temporarily enabling DEC Private Modes.

        On entry, queries each mode's current state using get_dec_mode().
        For modes that are supported but currently disabled, enables them
        and tracks them for restoration. On exit, disables all modes that
        were enabled by this context manager, restoring original state.
        Unsupported modes are silently ignored.

        :arg modes: One or more DEC Private Mode numbers or enum members
        :arg float timeout: Timeout in seconds for get_dec_mode calls
        :raises TypeError: If mode is not DecPrivateMode or int

        .. code-block:: python

            term = Terminal()

            # Enable synchronized output temporarily
            with term.dec_modes_enabled(DecPrivateMode.SYNCHRONIZED_OUTPUT):
                # All output will be atomic
                print("Frame 1")
                print("Frame 2")
        """
        # Track modes enabled ('SET") to be re-enabled ('RESET') after the yield
        enabled_modes = []

        # Query current state of each mode and build enable list
        for arg_pos, mode in enumerate(modes):
            if isinstance(mode, DecPrivateMode):
                mode_num = mode.value
            elif isinstance(mode, int):
                mode_num = mode
            else:
                raise TypeError("Invalid mode argument number {0}, got {1!r}, "
                                "DecPrivateMode or int expected".format(arg_pos, mode))

            response = self.get_dec_mode(mode_num, timeout=timeout)
            if response.is_supported() and not response.is_enabled():
                enabled_modes.append(mode_num)

        self._dec_mode_set_enabled(*enabled_modes)
        try:
            yield
        finally:
            self._dec_mode_set_disabled(*enabled_modes)

    @contextlib.contextmanager
    def dec_modes_disabled(self, *modes: Union[int, DecPrivateMode],
                           timeout: Optional[float] = None) -> Generator[None, None, None]:
        """
        Context manager for temporarily disabling DEC Private Modes.

        Uses the same logic as dec_modes_enabled but inverted: disables
        supported modes that are currently enabled on entry, then restores
        them on exit.

        :arg modes: One or more DEC Private Mode numbers or enum members
        :arg float timeout: Timeout in seconds for get_dec_mode calls
        :raises TypeError: If mode is not DecPrivateMode or int
        """
        # Track modes disabled ('RESET") to be re-enabled ('SET') after the yield
        disabled_modes = []

        # Query current state of each mode and build disable list
        for arg_pos, mode in enumerate(modes):
            if isinstance(mode, DecPrivateMode):
                mode_num = mode.value
            elif isinstance(mode, int):
                mode_num = mode
            else:
                raise TypeError("Invalid mode argument number {0}, got {1!r}, "
                                "DecPrivateMode or int expected".format(arg_pos, mode))

            response = self.get_dec_mode(mode_num, timeout=timeout)
            if response.is_supported() and response.is_enabled():
                disabled_modes.append(mode_num)

        self._dec_mode_set_disabled(*disabled_modes)
        try:
            yield
        finally:
            self._dec_mode_set_enabled(*disabled_modes)

    @contextlib.contextmanager
    def fullscreen(self) -> Generator[None, None, None]:
        """
        Context manager that switches to secondary screen, restoring on exit.

        Under the hood, this switches between the primary screen buffer and
        the secondary one. The primary one is saved on entry and restored on
        exit.  Likewise, the secondary contents are also stable and are
        faithfully restored on the next entry::

            with term.fullscreen():
                main()

        .. note:: There is only one primary and one secondary screen buffer.
           :meth:`fullscreen` calls cannot be nested, only one should be
           entered at a time.
        """
        self.stream.write(self.enter_fullscreen)
        self.stream.flush()
        try:
            yield
        finally:
            self.stream.write(self.exit_fullscreen)
            self.stream.flush()

    @contextlib.contextmanager
    def hidden_cursor(self) -> Generator[None, None, None]:
        """
        Context manager that hides the cursor, setting visibility on exit.

            with term.hidden_cursor():
                main()

        .. note:: :meth:`hidden_cursor` calls cannot be nested: only one
            should be entered at a time.
        """
        self.stream.write(self.hide_cursor)
        self.stream.flush()
        try:
            yield
        finally:
            self.stream.write(self.normal_cursor)
            self.stream.flush()

    def move_xy(self, x: int, y: int) -> str:
        """
        A callable string that moves the cursor to the given ``(x, y)`` screen coordinates.

        :arg int x: horizontal position, from left, *0*, to right edge of screen, *self.width - 1*.
        :arg int y: vertical position, from top, *0*, to bottom of screen, *self.height - 1*.
        :rtype: ParameterizingString
        :returns: Callable string that moves the cursor to the given coordinates
        """
        # this is just a convenience alias to the built-in, but hidden 'move'
        # attribute -- we encourage folks to use only (x, y) positional
        # arguments, or, if they must use (y, x), then use the 'move_yx'
        # alias.
        return self.move(y, x)

    def move_yx(self, y: int, x: int) -> str:
        """
        A callable string that moves the cursor to the given ``(y, x)`` screen coordinates.

        :arg int y: vertical position, from top, *0*, to bottom of screen, *self.height - 1*.
        :arg int x: horizontal position, from left, *0*, to right edge of screen, *self.width - 1*.
        :rtype: ParameterizingString
        :returns: Callable string that moves the cursor to the given coordinates
        """
        return self.move(y, x)

    @property
    def move_left(self) -> FormattingOtherString:
        """Move cursor 1 cells to the left, or callable string for n>1 cells."""
        return FormattingOtherString(self.cub1, ParameterizingString(self.cub))

    @property
    def move_right(self) -> FormattingOtherString:
        """Move cursor 1 or more cells to the right, or callable string for n>1 cells."""
        return FormattingOtherString(self.cuf1, ParameterizingString(self.cuf))

    @property
    def move_up(self) -> FormattingOtherString:
        """Move cursor 1 or more cells upwards, or callable string for n>1 cells."""
        return FormattingOtherString(self.cuu1, ParameterizingString(self.cuu))

    @property
    def move_down(self) -> FormattingOtherString:
        """Move cursor 1 or more cells downwards, or callable string for n>1 cells."""
        return FormattingOtherString(self.cud1, ParameterizingString(self.cud))

    @property
    def color(self) -> Union[NullCallableString, ParameterizingString]:
        """
        A callable string that sets the foreground color.

        :rtype: ParameterizingString

        The capability is unparameterized until called and passed a number, at which point it
        returns another string which represents a specific color change. This second string can
        further be called to color a piece of text and set everything back to normal afterward.

        This should not be used directly, but rather a specific color by name or
        :meth:`~.Terminal.color_rgb` value.
        """
        if self.does_styling:
            return ParameterizingString(self._foreground_color, self.normal, 'color')

        return NullCallableString()

    def color_rgb(self, red: int, green: int, blue: int) -> FormattingString:
        """
        Provides callable formatting string to set foreground color to the specified RGB color.

        :arg int red: RGB value of Red.
        :arg int green: RGB value of Green.
        :arg int blue: RGB value of Blue.
        :rtype: FormattingString
        :returns: Callable string that sets the foreground color

        If the terminal does not support RGB color, the nearest supported
        color will be determined using :py:attr:`color_distance_algorithm`.
        """
        if self.number_of_colors == 1 << 24:
            # "truecolor" 24-bit
            fmt_attr = f'\x1b[38;2;{red};{green};{blue}m'
            return FormattingString(fmt_attr, self.normal)

        # color by approximation to 256 or 16-color terminals
        color_idx = self.rgb_downconvert(red, green, blue)
        return FormattingString(self._foreground_color(color_idx), self.normal)

    @property
    def on_color(self) -> Union[NullCallableString, ParameterizingString]:
        """
        A callable capability that sets the background color.

        :rtype: ParameterizingString
        """
        if self.does_styling:
            return ParameterizingString(self._background_color, self.normal, 'on_color')

        return NullCallableString()

    def on_color_rgb(self, red: int, green: int, blue: int) -> FormattingString:
        """
        Provides callable formatting string to set background color to the specified RGB color.

        :arg int red: RGB value of Red.
        :arg int green: RGB value of Green.
        :arg int blue: RGB value of Blue.
        :rtype: FormattingString
        :returns: Callable string that sets the foreground color

        If the terminal does not support RGB color, the nearest supported
        color will be determined using :py:attr:`color_distance_algorithm`.
        """
        if self.number_of_colors == 1 << 24:
            fmt_attr = f'\x1b[48;2;{red};{green};{blue}m'
            return FormattingString(fmt_attr, self.normal)

        color_idx = self.rgb_downconvert(red, green, blue)
        return FormattingString(self._background_color(color_idx), self.normal)

    def formatter(self, value: str) -> Union[NullCallableString, FormattingString]:
        """
        Provides callable formatting string to set color and other text formatting options.

        :arg str value: Sugary, ordinary, or compound formatted terminal capability,
            such as "red_on_white", "normal", "red", or "bold_on_black".
        :rtype: :class:`FormattingString` or :class:`NullCallableString`
        :returns: Callable string that sets color and other text formatting options

        Calling ``term.formatter('bold_on_red')`` is equivalent to ``term.bold_on_red``, but a
        string that is not a valid text formatter will return a :class:`NullCallableString`.
        This is intended to allow validation of text formatters without the possibility of
        inadvertently returning another terminal capability.
        """
        formatters = split_compound(value)
        if all((fmt in COLORS or fmt in COMPOUNDABLES) for fmt in formatters):
            return getattr(self, value)

        return NullCallableString()

    def rgb_downconvert(self, red: int, green: int, blue: int) -> int:
        """
        Translate an RGB color to a color code of the terminal's color depth.

        This method is only be used to downconvert for terminals of 256 or fewer colors.

        :arg int red: RGB value of Red (0-255).
        :arg int green: RGB value of Green (0-255).
        :arg int blue: RGB value of Blue (0-255).
        :rtype: int
        :returns: Color code of downconverted RGB color
        """
        # pylint: disable=too-many-locals

        if self.number_of_colors == 0:
            # bit of a waste to downconvert to no color at all, the final
            # formatting string will be empty, we play along with color #7
            return 7

        target_rgb = (red, green, blue)
        fn_distance = COLOR_DISTANCE_ALGORITHMS[self.color_distance_algorithm]

        if self.number_of_colors < 256:  # 8 or 16 colors
            # because there just are not very many colors, we can use a color distance
            # algorithm to measure all of 8 or 16 colors, selecting the nearest match.
            best_idx = 7
            best_distance = float('inf')
            for idx in range(min(self.number_of_colors, 16)):
                distance = fn_distance(RGB_256TABLE[idx], target_rgb)
                if distance < best_distance:
                    best_distance = distance
                    best_idx = idx
            return best_idx
        # For 256-color terminals, use *only* cube (16-231) and grayscale
        # (232-255) color matches, avoid ANSI colors 0-15 altogether, to prevent
        # interference from user themes, and its fastest for our purpose,
        # anyway! We chose the nearest distance of either color.
        cube_idx, cube_rgb = xterm256color_from_rgb(red, green, blue)
        gray_idx, gray_rgb = xterm256gray_from_rgb(red, green, blue)
        cube_distance = fn_distance(cube_rgb, target_rgb)
        gray_distance = fn_distance(gray_rgb, target_rgb)
        return cube_idx if cube_distance <= gray_distance else gray_idx

    @property
    def normal(self) -> str:
        """
        A capability that resets all video attributes.

        :rtype: str

        ``normal`` is an alias for ``sgr0`` or ``exit_attribute_mode``. Any
        styling attributes previously applied, such as foreground or
        background colors, reverse video, or bold are reset to defaults.
        """
        if self._normal:
            return self._normal
        self._normal = resolve_capability(self, 'normal')
        return self._normal

    def link(self, url: str, text: str, url_id: str = '') -> str:
        """
        Display ``text`` that when touched or clicked, navigates to ``url``.

        Optional ``url_id`` may be specified, so that non-adjacent cells can reference a single
        target, all cells painted with the same "id" will highlight on hover, rather than any
        individual one, as described in "Hovering and underlining the id parameter" of gist
        https://gist.github.com/egmontkob/eb114294efbcd5adb1944c9f3cb5feda.

        :param str url: Hyperlink URL.
        :param str text: Clickable text.
        :param str url_id: Optional 'id'.
        :rtype: str
        :returns: String of ``text`` as a hyperlink to ``url``.
        """
        assert len(url) < 2000, (len(url), url)
        if url_id:
            assert len(str(url_id)) < 250, (len(str(url_id)), url_id)
            params = f'id={url_id}'
        else:
            params = ''
        if not self.does_styling:
            return text
        return f'\x1b]8;{params};{url}\x1b\\{text}\x1b]8;;\x1b\\'

    @property
    def stream(self) -> IO[str]:
        """
        Read-only property: stream the terminal outputs to.

        This is a convenience attribute. It is used internally for implied
        writes performed by context managers :meth:`~.hidden_cursor`,
        :meth:`~.fullscreen`, :meth:`~.location`, and :meth:`~.keypad`.
        """
        return self._stream

    @property
    def number_of_colors(self) -> int:
        """
        Number of colors supported by terminal.

        Common return values are 0, 8, 16, 256, or 1 << 24.

        This may be used to test whether the terminal supports colors, and at what depth, if that's
        a concern.

        If this property is assigned a value of 88, the value 16 will be saved. This is due to the
        the rarity of 88 color support and the inconsistency of behavior between implementations.

        Assigning this property to a value other than 0, 4, 8, 16, 88, 256, or 1 << 24 will raise an
        :py:exc:`AssertionError`.
        """
        return self._number_of_colors

    @number_of_colors.setter
    def number_of_colors(self, value: int) -> None:
        assert value in (0, 4, 8, 16, 88, 256, 1 << 24)
        # Because 88 colors is rare and we can't guarantee consistent behavior,
        # when 88 colors is detected, it is treated as 16 colors
        self._number_of_colors = 16 if value == 88 else value
        self.__clear_color_capabilities()

    @property
    def color_distance_algorithm(self) -> str:
        """
        Color distance algorithm used by :meth:`rgb_downconvert`.

        The slowest, but most accurate, 'cie2000', is default. Other available options are 'rgb',
        'rgb-weighted', 'cie76', and 'cie94'.
        """
        return self._color_distance_algorithm

    @color_distance_algorithm.setter
    def color_distance_algorithm(self, value: str) -> None:
        assert value in COLOR_DISTANCE_ALGORITHMS
        self._color_distance_algorithm = value
        self.__clear_color_capabilities()

    @property
    def _foreground_color(self) -> Union[NullCallableString, ParameterizingString]:
        """
        Convenience capability to support :attr:`~.on_color`.

        Prefers returning sequence for capability ``setaf``, "Set foreground color to #1, using ANSI
        escape". If the given terminal does not support such sequence, fallback to returning
        attribute ``setf``, "Set foreground color #1".
        """
        return self.setaf or self.setf

    @property
    def _background_color(self) -> Union[NullCallableString, ParameterizingString]:
        """
        Convenience capability to support :attr:`~.on_color`.

        Prefers returning sequence for capability ``setab``, "Set background color to #1, using ANSI
        escape". If the given terminal does not support such sequence, fallback to returning
        attribute ``setb``, "Set background color #1".
        """
        return self.setab or self.setb

    def ljust(self, text: str, width: Optional[SupportsIndex] = None, fillchar: str = ' ') -> str:
        """
        Left-align ``text``, which may contain terminal sequences.

        :arg str text: String to be aligned
        :arg int width: Total width to fill with aligned text. If
            unspecified, the whole width of the terminal is filled.
        :arg str fillchar: String for padding the right of ``text``
        :rtype: str
        :returns: String of ``text``, left-aligned by ``width``.
        """
        # Left justification is different from left alignment, but we continue
        # the vocabulary error of the str method for polymorphism.
        if width is None:
            width = self.width
        return Sequence(text, self).ljust(width, fillchar)

    def rjust(self, text: str, width: Optional[SupportsIndex] = None, fillchar: str = ' ') -> str:
        """
        Right-align ``text``, which may contain terminal sequences.

        :arg str text: String to be aligned
        :arg int width: Total width to fill with aligned text. If
            unspecified, the whole width of the terminal is used.
        :arg str fillchar: String for padding the left of ``text``
        :rtype: str
        :returns: String of ``text``, right-aligned by ``width``.
        """
        if width is None:
            width = self.width
        return Sequence(text, self).rjust(width, fillchar)

    def center(self, text: str, width: Optional[SupportsIndex] = None, fillchar: str = ' ') -> str:
        """
        Center ``text``, which may contain terminal sequences.

        :arg str text: String to be centered
        :arg int width: Total width in which to center text. If
            unspecified, the whole width of the terminal is used.
        :arg str fillchar: String for padding the left and right of ``text``
        :rtype: str
        :returns: String of ``text``, centered by ``width``
        """
        if width is None:
            width = self.width
        return Sequence(text, self).center(width, fillchar)

    def truncate(self, text: str, width: Optional[SupportsIndex] = None) -> str:
        r"""
        Truncate ``text`` to maximum ``width`` printable characters, retaining terminal sequences.

        :arg str text: Text to truncate
        :arg int width: The maximum width to truncate it to
        :rtype: str
        :returns: ``text`` truncated to at most ``width`` printable characters

        >>> term.truncate('xyz\x1b[0;3m', 2)
        'xy\x1b[0;3m'
        """
        if width is None:
            width = self.width
        return Sequence(text, self).truncate(width)

    def length(self, text: str) -> int:
        """
        Return printable length of a string containing sequences.

        :arg str text: String to measure. May contain terminal sequences.
        :rtype: int
        :returns: The number of terminal character cells the string will occupy
            when printed

        Wide characters that consume 2 character cells are supported:

        >>> term = Terminal()
        >>> term.length(term.clear + term.red('コンニチハ'))
        10

        .. note:: Sequences such as 'clear', which is considered as a
            "movement sequence" because it would move the cursor to
            (y, x)(0, 0), are evaluated as a printable length of
            *0*.
        """
        return Sequence(text, self).length()

    def strip(self, text: str, chars: Optional[str] = None) -> str:
        r"""
        Return ``text`` without sequences and leading or trailing whitespace.

        :rtype: str
        :returns: Text with leading and trailing whitespace removed

        >>> term.strip(' \x1b[0;3m xyz ')
        'xyz'
        """
        return Sequence(text, self).strip(chars)

    def rstrip(self, text: str, chars: Optional[str] = None) -> str:
        r"""
        Return ``text`` without terminal sequences or trailing whitespace.

        :rtype: str
        :returns: Text with terminal sequences and trailing whitespace removed

        >>> term.rstrip(' \x1b[0;3m xyz ')
        '  xyz'
        """
        return Sequence(text, self).rstrip(chars)

    def lstrip(self, text: str, chars: Optional[str] = None) -> str:
        r"""
        Return ``text`` without terminal sequences or leading whitespace.

        :rtype: str
        :returns: Text with terminal sequences and leading whitespace removed

        >>> term.lstrip(' \x1b[0;3m xyz ')
        'xyz '
        """
        return Sequence(text, self).lstrip(chars)

    def strip_seqs(self, text: str) -> str:
        r"""
        Return ``text`` stripped of only its terminal sequences.

        :rtype: str
        :returns: Text with terminal sequences removed

        >>> term.strip_seqs('\x1b[0;3mxyz')
        'xyz'
        >>> term.strip_seqs(term.cuf(5) + term.red('test'))
        '     test'

        .. note:: Non-destructive sequences that adjust horizontal distance
            (such as ``\b`` or ``term.cuf(5)``) are replaced by destructive
            space or erasing.
        """
        return Sequence(text, self).strip_seqs()

    def split_seqs(self, text: str, maxsplit: int = 0) -> List[str]:
        r"""
        Return ``text`` split by individual character elements and sequences.

        :arg str text: String containing sequences
        :arg int maxsplit: When maxsplit is nonzero, at most maxsplit splits
            occur, and the remainder of the string is returned as the final element
            of the list (same meaning is argument for :func:`re.split`).
        :rtype: list[str]
        :returns: List of sequences and individual characters

        >>> term.split_seqs(term.underline('xyz'))
        ['\x1b[4m', 'x', 'y', 'z', '\x1b(B', '\x1b[m']

        >>> term.split_seqs(term.underline('xyz'), 1)
        ['\x1b[4m', r'xyz\x1b(B\x1b[m']
        """
        pattern = self._caps_unnamed_any
        result = []
        for idx, match in enumerate(re.finditer(pattern, text)):
            result.append(match.group())
            if maxsplit and idx == maxsplit:
                remaining = text[match.end():]
                if remaining:
                    result[-1] += remaining
                break
        return result

    def wrap(self, text: str, width: Optional[int] = None, **kwargs: object) -> List[str]:
        r"""
        Text-wrap a string, returning a list of wrapped lines.

        :arg str text: Unlike :func:`textwrap.wrap`, ``text`` may contain
            terminal sequences, such as colors, bold, or underline. By
            default, tabs in ``text`` are expanded by
            :func:`string.expandtabs`.
        :arg int width: Unlike :func:`textwrap.wrap`, ``width`` will
            default to the width of the attached terminal.
        :arg \**kwargs: See :py:class:`textwrap.TextWrapper`
        :rtype: list
        :returns: List of wrapped lines

        See :class:`textwrap.TextWrapper` for keyword arguments that can
        customize wrapping behaviour.
        """
        width = self.width if width is None else width
        wrapper = SequenceTextWrapper(width=width, term=self, **kwargs)
        lines: List[str] = []
        for line in text.splitlines():
            lines.extend(iter(wrapper.wrap(line)) if line.strip() else ('',))

        return lines

    def getch(self, decoder: Optional[codecs.IncrementalDecoder] = None) -> str:
        """
        Read, decode, and return the next byte from the keyboard stream.

        :arg decoder: Optional decoder, used when parsing some types of escape sequences.
        :type decoder: codecs.IncrementalDecoder or None
        :rtype: unicode
        :returns: a single unicode character, or ``''`` if a multi-byte
            sequence has not yet been fully received.

        This method name and behavior mimics curses ``getch(void)``, and
        it supports :meth:`inkey`, reading only one byte from
        the keyboard string at a time. This method should always return
        without blocking if called after :meth:`kbhit` has returned True.

        Implementers of alternate input stream methods should override
        this method.
        """
        assert self._keyboard_fd is not None
        byte = os.read(self._keyboard_fd, 1)
        return (decoder or self._keyboard_decoder).decode(byte, final=False)

    def ungetch(self, text: str) -> None:
        """
        Buffer input data to be discovered by next call to :meth:`~.inkey`.

        :arg str text: String to be buffered as keyboard input.
        """
        self._keyboard_buf.extendleft(text)

    def kbhit(self, timeout: Optional[float] = None) -> bool:
        """
        Return whether a keypress has been detected on the keyboard.

        This method is used by :meth:`inkey` to determine if a byte may
        be read using :meth:`getch` without blocking.  The standard
        implementation simply uses the :func:`select.select` call on stdin.

        :arg float timeout: When ``timeout`` is 0, this call is
            non-blocking, otherwise blocking indefinitely until keypress
            is detected when None (default). When ``timeout`` is a
            positive number, returns after ``timeout`` seconds have
            elapsed (float).
        :rtype: bool
        :returns: True if a keypress is awaiting to be read on the keyboard
            attached to this terminal.  When input is not a terminal, False is
            always returned.
        """
        ready_r = [None, ]
        check_r = [self._keyboard_fd] if self._keyboard_fd is not None else []

        if HAS_TTY:
            ready_r, _, _ = select.select(check_r, [], [], timeout)
            # Ensure boolean return type - check_r equals ready_r means key is available
            if self._keyboard_fd is not None and check_r == ready_r:
                return True
        return False

    @contextlib.contextmanager
    def cbreak(self) -> Generator[None, None, None]:
        """
        Allow each keystroke to be read immediately after it is pressed.

        This is a context manager for :func:`tty.setcbreak`.

        This context manager activates 'rare' mode, the opposite of 'cooked'
        mode: On entry, :func:`tty.setcbreak` mode is activated disabling
        line-buffering of keyboard input and turning off automatic echo of
        input as output.

        .. note:: You must explicitly print any user input you would like
            displayed.  If you provide any kind of editing, you must handle
            backspace and other line-editing control functions in this mode
            as well!

        **Normally**, characters received from the keyboard cannot be read
        by Python until the *Return* key is pressed. Also known as *cooked* or
        *canonical input* mode, it allows the tty driver to provide
        line-editing before shuttling the input to your program and is the
        (implicit) default terminal mode set by most unix shells before
        executing programs.

        Technically, this context manager sets the :mod:`termios` attributes
        of the terminal attached to :obj:`sys.__stdin__`.

        .. note:: :func:`tty.setcbreak` sets ``VMIN = 1`` and ``VTIME = 0``,
            see http://www.unixwiz.net/techtips/termios-vmin-vtime.html
        """
        if HAS_TTY and self._keyboard_fd is not None:
            # Save current terminal mode:
            save_mode = termios.tcgetattr(self._keyboard_fd)
            save_line_buffered = self._line_buffered
            # pylint: disable-next=possibly-used-before-assignment
            tty.setcbreak(self._keyboard_fd, termios.TCSANOW)
            try:
                self._line_buffered = False
                yield
            finally:
                # Restore prior mode:
                termios.tcsetattr(self._keyboard_fd,
                                  termios.TCSAFLUSH,
                                  save_mode)
                self._line_buffered = save_line_buffered
        else:
            yield

    @contextlib.contextmanager
    def raw(self) -> Generator[None, None, None]:
        r"""
        A context manager for :func:`tty.setraw`.

        Although both :meth:`cbreak` and :meth:`raw` modes allow each keystroke
        to be read immediately after it is pressed, Raw mode disables
        processing of input and output by the terminal driver.

        In cbreak mode, special input characters such as ``^C`` or ``^S`` are
        interpreted by the terminal driver and excluded from the stdin stream.
        In raw mode these values are received by the :meth:`inkey` method.

        Because output processing is not done by the terminal driver, the
        newline ``'\n'`` is not enough, you must also print carriage return to
        ensure that the cursor is returned to the first column::

            with term.raw():
                print("printing in raw mode", end="\r\n")
        """
        if HAS_TTY and self._keyboard_fd is not None:
            # Save current terminal mode:
            save_mode = termios.tcgetattr(self._keyboard_fd)
            save_line_buffered = self._line_buffered
            tty.setraw(self._keyboard_fd, termios.TCSANOW)
            try:
                self._line_buffered = False
                yield
            finally:
                # Restore prior mode:
                termios.tcsetattr(self._keyboard_fd,
                                  termios.TCSAFLUSH,
                                  save_mode)
                self._line_buffered = save_line_buffered
        else:
            yield

    @contextlib.contextmanager
    def keypad(self) -> Generator[None, None, None]:
        r"""
        Context manager that enables directional keypad input.

        On entrying, this puts the terminal into "keyboard_transmit" mode by
        emitting the keypad_xmit (smkx) capability. On exit, it emits
        keypad_local (rmkx).

        On an IBM-PC keyboard with numeric keypad of terminal-type *xterm*,
        with numlock off, the lower-left diagonal key transmits sequence
        ``\\x1b[F``, translated to :class:`~.Terminal` attribute
        ``KEY_END``.

        However, upon entering :meth:`keypad`, ``\\x1b[OF`` is transmitted,
        translating to ``KEY_LL`` (lower-left key), allowing you to determine
        diagonal direction keys.
        """
        try:
            self.stream.write(self.smkx)
            self.stream.flush()
            yield
        finally:
            self.stream.write(self.rmkx)
            self.stream.flush()

    @contextlib.contextmanager
    def enable_kitty_keyboard(self, *, disambiguate: bool = True, report_events: bool = False,
                              report_alternates: bool = False, report_all_keys: bool = False,
                              report_text: bool = False, mode: int = 1,
                              timeout: Optional[float] = None,
                              force: bool = False) -> Generator[None, None, None]:
        """
        Context manager that enables Kitty keyboard protocol features.

        :arg bool disambiguate: Enable disambiguated escape codes (fixes issues
            with Esc vs sequences)
        :arg bool report_events: Report key repeat and release events
        :arg bool report_alternates: Report shifted and base layout keys for shortcuts
        :arg bool report_all_keys: Report all keys as escape codes (including text keys)
        :arg bool report_text: Report associated text with key events (requires report_all_keys)
        :arg int mode: Protocol mode (1=set/clear specified flags, 2=set only, 3=clear only)
        :arg float timeout: Timeout for querying current flags before setting new ones
        :arg bool force: Force sequences to be emitted even if timeout previously occurred

        Always queries current state before setting new flags and restores previous state on exit.

        Example::

            with term.enable_kitty_keyboard(disambiguate=True):
                # Now Alt+C won't conflict with Ctrl+C
                key = term.inkey()
                if key.alt and key.is_alt('c'):
                    print("Alt+C pressed")
        """
        if not self.does_styling:
            yield
            return

        # When not a real TTY (like StringIO), don't emit sequences unless force=True
        if not self.is_a_tty and not force:
            yield
            return

        # Check if timeout occurred before and force is not set
        if self._kitty_kb_first_query_failed and not force:
            yield
            return

        # Compute flags based on parameters
        flags = 0
        if disambiguate:
            flags |= 1
        if report_events:
            flags |= 2
        if report_alternates:
            flags |= 4
        if report_all_keys:
            flags |= 8
        if report_text:
            flags |= 16

        # Always query current flags before setting new ones
        previous_flags = self.get_kitty_keyboard_state(timeout=timeout, force=force)

        try:
            # Set new flags
            self.stream.write(f'\x1b[={flags};{mode}u')  # Set flags with specified mode
            self.stream.flush()
            yield

        finally:
            # Restore previous state
            if previous_flags is not None:
                # Restore to specific previous flags
                self.stream.write(f'\x1b[={previous_flags.value};1u')  # Mode 1 = set flags exactly
                self.stream.flush()

    @contextlib.contextmanager
    def modify_other_keys(self, level: int = 2) -> Generator[None, None, None]:
        """
        Context manager that enables xterm's modifyOtherKeys feature.

        :arg int level: ModifyOtherKeys level (0=disable, 1=enable for function
            keys, 2=enable for all)

        This enables modified keys like Ctrl+, and Ctrl+. to be distinguished from their
        unmodified counterparts. Level 2 provides the broadest support.

        Example::

            with term.modify_other_keys(level=2):
                key = term.inkey()
                if key.is_ctrl(','):
                    print("Ctrl+comma detected")
        """
        if not self.does_styling:
            yield
            return

        try:
            # Enable modifyOtherKeys at specified level
            self.stream.write(f'\x1b[>4;{level}m')
            self.stream.flush()

            yield

        finally:
            # Disable modifyOtherKeys
            self.stream.write('\x1b[>4;0m')
            self.stream.flush()

    def _is_known_input_prefix(self, text: str) -> bool:
        """
        Check if the given text could be the start of a known input sequence.

        :arg str text: Text to check
        :rtype: bool
        :returns: True if there are any known input sequences that start with this text
        """
        # Check if any known keyboard sequence starts with our text
        for sequence in self._keymap.keys():
            if sequence.startswith(text):
                return True

        # Check if text could be the start of specific DEC event patterns
        # Be very precise to avoid interfering with terminal response sequences
        if text.startswith('\x1b['):
            # Bracketed paste: \x1b[200~...text...\x1b[201~
            if text.startswith('\x1b[200~'):
                return True
            # Focus events: \x1b[I or \x1b[O (exactly 3 characters)
            if len(text) >= 3 and text[2] in 'IO':
                return True
            # Mouse sequences (legacy format): \x1b[M followed by 3 bytes
            if len(text) >= 3 and text[2] == 'M':
                return True
            # SGR mouse sequences: \x1b[<button;x;y;m or \x1b[<button;x;y;M
            # Only check for the specific SGR format starting with \x1b[<
            if len(text) >= 3 and text.startswith('\x1b[<'):
                return True

        return False

    def flushinp(self, timeout: float = 0) -> str:
        r"""
        Unbuffer and return all input available within ``timeout``.

        When CSI ``'\x1b['`` is detected in input stream, all remaining bytes
        are decoded as latin1.
        """
        ucs = ''
        while self._keyboard_buf:
            ucs += self._keyboard_buf.pop()

        def _getch() -> str:
            decoder = None
            if '\x1b[' in ucs:
                decoder = self._keyboard_decoder_latin1
            return self.getch(decoder)

        # and receive all immediately available bytes
        while self.kbhit(timeout=timeout):
            ucs += _getch()
        return ucs

    def inkey(self, timeout: Optional[float] = None,
              esc_delay: float = DEFAULT_ESCDELAY) -> Keystroke:
        r"""
        Read and return the next keyboard event within given timeout.

        Generally, this should be used inside the :meth:`raw` context manager.

        :arg float timeout: Number of seconds to wait for a keystroke before
            returning.  When ``None`` (default), this method may block
            indefinitely.
        :arg float esc_delay: Time in seconds to block after Escape key
           is received to await another key sequence beginning with
           escape such as *KEY_LEFT*, sequence ``'\x1b[D'``], before returning a
           :class:`~.Keystroke` instance for ``KEY_ESCAPE``.

           Users may override the default value of ``esc_delay`` in seconds,
           using environment value of ``ESCDELAY`` as milliseconds, see
           `ncurses(3)`_ section labeled *ESCDELAY* for details.  Setting
           the value as an argument to this function will override any
           such preference.
        :rtype: :class:`~.Keystroke`.
        :returns: :class:`~.Keystroke`, which may be empty (``''``) if
           ``timeout`` is specified and keystroke is not received.

        .. note:: When used without the context manager :meth:`cbreak`, or
            :meth:`raw`, :obj:`sys.__stdin__` remains line-buffered, and this
            function will block until the return key is pressed!

        .. note:: On Windows, a 10 ms sleep is added to the key press detection loop to reduce CPU
            load. Due to the behavior of :py:func:`time.sleep` on Windows, this will actually
            result in a 15.6 ms delay when using the default `time resolution
            <https://docs.microsoft.com/en-us/windows/win32/api/timeapi/nf-timeapi-timebeginperiod>`_.
            Decreasing the time resolution will reduce this to 10 ms, while increasing it, which
            is rarely done, will have a perceptable impact on the behavior.

        _`ncurses(3)`: https://www.man7.org/linux/man-pages/man3/ncurses.3x.html
        """
        stime = time.time()

        ucs = ''
        mode_1016_active = self._dec_mode_cache.get(1016) == DecModeResponse.SET

        def _getch() -> str:
            decoder = None
            if ucs.startswith('\x1b['):
                # CSI sequence forthcoming, decode as latin1
                decoder = self._keyboard_decoder_latin1
            return self.getch(decoder)

        # unbuffer and resolve buffered input
        ucs = self.flushinp()
        ks = resolve_sequence(ucs, self._keymap, self._keycodes, self._keymap_prefixes,
                              final=False, mode_1016_active=mode_1016_active)

        # Without any buffered input, blocking wait for enough bytes to complete
        # at least one full unicode character until timeout is exceeded.
        while not ks and self.kbhit(timeout=_time_left(stime, timeout)):
            # receive any next byte,
            ucs += _getch()

            # and all other immediately available bytes
            while self.kbhit(timeout=0):
                ucs += _getch()

            # and then resolve for sequence
            ks = resolve_sequence(ucs, self._keymap, self._keycodes, self._keymap_prefixes,
                                  final=False, mode_1016_active=mode_1016_active)

        if ks and ks.code == self.KEY_ESCAPE:
            # The escape key on input kicks off the most complex part of our
            # codebase, mainly because we must be able to receive *all* kinds of
            # legacy and modern *keyboard* input sequence schemes for special
            # keys as well as other events like mouse tracking.
            #
            # Although negotiation for these modes exist and they can be queried
            # about, there are varying degrees of support for consistent encoding
            # scheme and response across all terminals, except to take the
            # approach of supporting as many legacy, modern, and special events
            # as possible.
            #
            # In the case of modes that are "known" to be entered, any small
            # amount of latency can still cause sequences to be received in
            # input an indeterminate amount of time and bytes after the sequence
            # to enter or exit those modes have been written to output -- and so
            # we only take the approach of determining whether mode 1016
            # Pixel-coordinated Extended SGR Mouse event is active to re-cast
            # the 1006 Cell-coordinated Extended SGR Mouse events.
            #
            # That is to say, we match for *all* possible input event patterns,
            # except for the patterns negotiated here through the
            # _query_response method.
            final = False
            esctime = time.time()
<<<<<<< HEAD
            while ks.code == self.KEY_ESCAPE and not final:
                # set 'final' attribute for resolver if bytes received so far do
                # not appear to be any known sequence keyboard / "event", this
                # is mostly to quickly return for metaSendsEscape, alt+Char, and
                # for unsupported sequences without prolonged esc_delay.
                if len(ucs) > 1 and not self._is_known_input_prefix(ucs):
                    final = True
                elif not self.kbhit(timeout=_time_left(esctime, esc_delay)):
                    # otherwise, await the completion of a sequence using
                    # esc_delay, and, if no further bytes are received, then
                    # this is either an incomplete sequence, or something that
                    # can be confused as one, fe. ESC-O as alt+O instead of
                    # keypad 'enter' ESC-OM we awaited for
                    final = True
                else:
                    # successful receipt of any next character under esc_delay,
                    ucs += _getch()
                    while self.kbhit(timeout=0):
                        ucs += _getch()
                    # re-check 'final' check after reading more bytes
                    final = bool(ucs) and not self._is_known_input_prefix(ucs)

                ks = resolve_sequence(ucs, self._keymap, self._keycodes, self._keymap_prefixes,
                                      final=final, mode_1016_active=mode_1016_active)
=======
            while (ks.code == self.KEY_ESCAPE
                   and ucs in self._keymap_prefixes
                   and self.kbhit(timeout=_time_left(esctime, esc_delay))):
                ucs += self.getch()
                ks = resolve_sequence(ucs, self._keymap, self._keycodes)
>>>>>>> e861b54f

        # re-buffer any remaining unmatched sequence text
        self.ungetch(ucs[len(ks):])
        return ks


#: _CUR_TERM = None
#: From libcurses/doc/ncurses-intro.html (ESR, Thomas Dickey, et. al)::
#:
#:   "After the call to setupterm(), the global variable cur_term is set to
#:    point to the current structure of terminal capabilities. By calling
#:    setupterm() for each terminal, and saving and restoring cur_term, it
#:    is possible for a program to use two or more terminals at once."
#:
#: However, if you study Python's ``./Modules/_cursesmodule.c``, you'll find::
#:
#:   if (!initialised_setupterm && setupterm(termstr,fd,&err) == ERR) {
#:
#: Python - perhaps wrongly - will not allow for re-initialisation of new
#: terminals through :func:`curses.setupterm`, so the value of cur_term cannot
#: be changed once set: subsequent calls to :func:`curses.setupterm` have no
#: effect.
#:
#: Therefore, the :attr:`Terminal.kind` of each :class:`Terminal` is
#: essentially a singleton. This global variable reflects that, and a warning
#: is emitted if somebody expects otherwise.<|MERGE_RESOLUTION|>--- conflicted
+++ resolved
@@ -85,34 +85,6 @@
     '\x1b]10;rgb:([0-9a-fA-F]+)/([0-9a-fA-F]+)/([0-9a-fA-F]+)\x07')
 _RE_GET_BGCOLOR_RESPONSE = re.compile(
     '\x1b]11;rgb:([0-9a-fA-F]+)/([0-9a-fA-F]+)/([0-9a-fA-F]+)\x07')
-_RE_GET_DEVICE_ATTR_RESPONSE = re.compile('\x1b\\[\\?([0-9]+)((?:;[0-9]+)*)c')
-
-
-class WINSZ(collections.namedtuple('WINSZ', (
-        'ws_row', 'ws_col', 'ws_xpixel', 'ws_ypixel'))):
-    """
-    Structure represents return value of :const:`termios.TIOCGWINSZ`.
-
-    .. py:attribute:: ws_row
-
-        rows, in characters
-
-    .. py:attribute:: ws_col
-
-        columns, in characters
-
-    .. py:attribute:: ws_xpixel
-
-        horizontal size, pixels
-
-    .. py:attribute:: ws_ypixel
-
-        vertical size, pixels
-    """
-    #: format of termios structure
-    _FMT = 'hhhh'
-    #: buffer of termios structure appropriate for ioctl argument
-    _BUF = '\x00' * struct.calcsize(_FMT)
 
 
 class Terminal():
@@ -567,11 +539,7 @@
             return WINSZ(*struct.unpack(WINSZ._FMT, data))
         return WINSZ(ws_row=25, ws_col=80, ws_xpixel=0, ws_ypixel=0)
 
-<<<<<<< HEAD
     def _height_and_width(self) -> WINSZ:
-=======
-    def _height_and_width(self):    # type: ignore[no-untyped-def]
->>>>>>> e861b54f
         """
         Return a tuple of (terminal height, terminal width).
 
@@ -2240,7 +2208,6 @@
             # _query_response method.
             final = False
             esctime = time.time()
-<<<<<<< HEAD
             while ks.code == self.KEY_ESCAPE and not final:
                 # set 'final' attribute for resolver if bytes received so far do
                 # not appear to be any known sequence keyboard / "event", this
@@ -2265,13 +2232,6 @@
 
                 ks = resolve_sequence(ucs, self._keymap, self._keycodes, self._keymap_prefixes,
                                       final=final, mode_1016_active=mode_1016_active)
-=======
-            while (ks.code == self.KEY_ESCAPE
-                   and ucs in self._keymap_prefixes
-                   and self.kbhit(timeout=_time_left(esctime, esc_delay))):
-                ucs += self.getch()
-                ks = resolve_sequence(ucs, self._keymap, self._keycodes)
->>>>>>> e861b54f
 
         # re-buffer any remaining unmatched sequence text
         self.ungetch(ucs[len(ks):])
