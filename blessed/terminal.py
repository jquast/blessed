--- conflicted
+++ resolved
@@ -773,13 +773,8 @@
         """
         Color distance algorithm used by :meth:`rgb_downconvert`.
 
-<<<<<<< HEAD
-        The slowest, but most accurate, 'cie94', is default. Other available options are 'rgb',
-        'rgb-weighted', and 'cie76'.
-=======
-        The slowest, but most accurate, 'cie2000', is default. Other
-        available options are 'rgb', 'rgb-weighted', 'cie76', and 'cie94'.
->>>>>>> 57eddf70
+        The slowest, but most accurate, 'cie2000', is default. Other available options are
+        'rgb', 'rgb-weighted', 'cie76', and 'cie94'.
         """
         return self._color_distance_algorithm
 
