# encoding: utf-8
"""This module provides 'sequence awareness'."""

# std imports
import functools
import textwrap
import warnings
import math
import re

# local
from blessed._binterms import BINARY_TERMINALS, BINTERM_UNSUPPORTED_MSG

# 3rd party
import wcwidth
import six

__all__ = ('init_sequence_patterns', 'Sequence', 'SequenceTextWrapper',)


def _sort_sequences(regex_seqlist):
    """
    Sort, filter, and return ``regex_seqlist`` in ascending order of length.

    :arg list regex_seqlist: list of strings.
    :rtype: list
    :returns: given list filtered and sorted.

    Any items that are Falsey (such as ``None``, ``''``) are removed from
    the return list.  The longest expressions are returned first.
    Merge a list of input sequence patterns for use in a regular expression.
    Order by lengthyness (full sequence set precedent over subset),
    and exclude any empty (u'') sequences.
    """
    # The purpose of sorting longest-first, is that we should want to match
    # a complete, longest-matching final sequence in preference of a
    # shorted sequence that partially matches another.  This does not
    # typically occur for output sequences, though with so many
    # programmatically generated regular expressions for so many terminal
    # types, it is feasible.
    # pylint: disable=bad-builtin
    #         Used builtin function 'filter'
    return sorted(list(filter(None, regex_seqlist)), key=len, reverse=True)


def _build_numeric_capability(term, cap, optional=False,
                              base_num=99, nparams=1):
    r"""
    Return regular expression for capabilities containing specified digits.

    This differs from function :func:`_build_any_numeric_capability`
    in that, for the given ``base_num`` and ``nparams``, the value of
    ``<base_num>-1``, through ``<base_num>+1`` inclusive is replaced
    by regular expression pattern ``\d``.  Any other digits found are
    *not* replaced.

    :arg blessed.Terminal term: :class:`~.Terminal` instance.
    :arg str cap: terminal capability name.
    :arg int num: the numeric to use for parameterized capability.
    :arg int nparams: the number of parameters to use for capability.
    :rtype: str
    :returns: regular expression for the given capability.
    """
    _cap = getattr(term, cap)
    opt = '?' if optional else ''
    if _cap:
        args = (base_num,) * nparams
        cap_re = re.escape(_cap(*args))
        for num in range(base_num - 1, base_num + 2):
            # search for matching ascii, n-1 through n+1
            if str(num) in cap_re:
                # modify & return n to matching digit expression
                cap_re = cap_re.replace(str(num), r'(\d+){0}'.format(opt))
                return cap_re
        warnings.warn('Unknown parameter in {0!r}, {1!r}: {2!r})'
<<<<<<< HEAD
                      .format(cap, _cap, cap_re), RuntimeWarning)
=======
                      .format(cap, _cap, cap_re), UserWarning)
>>>>>>> 4230af39
    return None  # no such capability


def _build_any_numeric_capability(term, cap, num=99, nparams=1):
    r"""
    Return regular expression for capabilities containing any numerics.

    :arg blessed.Terminal term: :class:`~.Terminal` instance.
    :arg str cap: terminal capability name.
    :arg int num: the numeric to use for parameterized capability.
    :arg int nparams: the number of parameters to use for capability.
    :rtype: str
    :returns: regular expression for the given capability.

    Build regular expression from capabilities having *any* digit parameters:
    substitute any matching ``\d`` with literal ``\d`` and return.
    """
    _cap = getattr(term, cap)
    if _cap:
        cap_re = re.escape(_cap(*((num,) * nparams)))
        cap_re = re.sub(r'(\d+)', r'(\d+)', cap_re)
        if r'(\d+)' in cap_re:
            return cap_re
        warnings.warn('Missing numerics in {0!r}: {1!r}'
<<<<<<< HEAD
                      .format(cap, cap_re), RuntimeWarning)
=======
                      .format(cap, cap_re), UserWarning)
>>>>>>> 4230af39
    return None  # no such capability


def get_movement_sequence_patterns(term):
    """
    Get list of regular expressions for sequences that cause movement.

    :arg blessed.Terminal term: :class:`~.Terminal` instance.
    :rtype: list
    """
    bnc = functools.partial(_build_numeric_capability, term)

    return set(filter(None, [
        # carriage_return
        re.escape(term.cr),
        # column_address: Horizontal position, absolute
        bnc(cap='hpa'),
        # row_address: Vertical position #1 absolute
        bnc(cap='vpa'),
        # cursor_address: Move to row #1 columns #2
        bnc(cap='cup', nparams=2),
        # cursor_down: Down one line
        re.escape(term.cud1),
        # cursor_home: Home cursor (if no cup)
        re.escape(term.home),
        # cursor_left: Move left one space
        re.escape(term.cub1),
        # cursor_right: Non-destructive space (move right one space)
        re.escape(term.cuf1),
        # cursor_up: Up one line
        re.escape(term.cuu1),
        # param_down_cursor: Down #1 lines
        bnc(cap='cud', optional=True),
        # restore_cursor: Restore cursor to position of last save_cursor
        re.escape(term.rc),
        # clear_screen: clear screen and home cursor
        re.escape(term.clear),
        # enter/exit_fullscreen: switch to alternate screen buffer
        re.escape(term.enter_fullscreen),
        re.escape(term.exit_fullscreen),
        # forward cursor
        term._cuf,
        # backward cursor
        term._cub,
    ]))


def get_wontmove_sequence_patterns(term):
    """
    Get list of regular expressions for sequences not causing movement.

    :arg blessed.Terminal term: :class:`~.Terminal` instance.
    :rtype: list
    """
    bnc = functools.partial(_build_numeric_capability, term)
    bna = functools.partial(_build_any_numeric_capability, term)

    # pylint: disable=bad-builtin
    #         Used builtin function 'map'
    return set(filter(None, [
        # print_screen: Print contents of screen
        re.escape(term.mc0),
        # prtr_off: Turn off printer
        re.escape(term.mc4),
        # prtr_on: Turn on printer
        re.escape(term.mc5),
        # save_cursor: Save current cursor position (P)
        re.escape(term.sc),
        # set_tab: Set a tab in every row, current columns
        re.escape(term.hts),
        # enter_bold_mode: Turn on bold (extra bright) mode
        re.escape(term.bold),
        # enter_standout_mode
        re.escape(term.standout),
        # enter_subscript_mode
        re.escape(term.subscript),
        # enter_superscript_mode
        re.escape(term.superscript),
        # enter_underline_mode: Begin underline mode
        re.escape(term.underline),
        # enter_blink_mode: Turn on blinking
        re.escape(term.blink),
        # enter_dim_mode: Turn on half-bright mode
        re.escape(term.dim),
        # cursor_invisible: Make cursor invisible
        re.escape(term.civis),
        # cursor_visible: Make cursor very visible
        re.escape(term.cvvis),
        # cursor_normal: Make cursor appear normal (undo civis/cvvis)
        re.escape(term.cnorm),
        # clear_all_tabs: Clear all tab stops
        re.escape(term.tbc),
        # change_scroll_region: Change region to line #1 to line #2
        bnc(cap='csr', nparams=2),
        # clr_bol: Clear to beginning of line
        re.escape(term.el1),
        # clr_eol: Clear to end of line
        re.escape(term.el),
        # clr_eos: Clear to end of screen
        re.escape(term.clear_eos),
        # delete_character: Delete character
        re.escape(term.dch1),
        # delete_line: Delete line (P*)
        re.escape(term.dl1),
        # erase_chars: Erase #1 characters
        bnc(cap='ech'),
        # insert_line: Insert line (P*)
        re.escape(term.il1),
        # parm_dch: Delete #1 characters
        bnc(cap='dch'),
        # parm_delete_line: Delete #1 lines
        bnc(cap='dl'),
        # exit_alt_charset_mode: End alternate character set (P)
        re.escape(term.rmacs),
        # exit_am_mode: Turn off automatic margins
        re.escape(term.rmam),
        # exit_attribute_mode: Turn off all attributes
        re.escape(term.sgr0),
        # exit_ca_mode: Strings to end programs using cup
        re.escape(term.rmcup),
        # exit_insert_mode: Exit insert mode
        re.escape(term.rmir),
        # exit_standout_mode: Exit standout mode
        re.escape(term.rmso),
        # exit_underline_mode: Exit underline mode
        re.escape(term.rmul),
        # flash_hook: Flash switch hook
        re.escape(term.hook),
        # flash_screen: Visible bell (may not move cursor)
        re.escape(term.flash),
        # keypad_local: Leave 'keyboard_transmit' mode
        re.escape(term.rmkx),
        # keypad_xmit: Enter 'keyboard_transmit' mode
        re.escape(term.smkx),
        # meta_off: Turn off meta mode
        re.escape(term.rmm),
        # meta_on: Turn on meta mode (8th-bit on)
        re.escape(term.smm),
        # orig_pair: Set default pair to its original value
        re.escape(term.op),
        # parm_ich: Insert #1 characters
        bnc(cap='ich'),
        # parm_index: Scroll forward #1
        bnc(cap='indn'),
        # parm_insert_line: Insert #1 lines
        bnc(cap='il'),
        # erase_chars: Erase #1 characters
        bnc(cap='ech'),
        # parm_rindex: Scroll back #1 lines
        bnc(cap='rin'),
        # parm_up_cursor: Up #1 lines
        bnc(cap='cuu'),
        # scroll_forward: Scroll text up (P)
        re.escape(term.ind),
        # scroll_reverse: Scroll text down (P)
        re.escape(term.rev),
        # tab: Tab to next 8-space hardware tab stop
        re.escape(term.ht),
        # set_a_background: Set background color to #1, using ANSI escape
        bna(cap='setab', num=1),
        bna(cap='setab', num=(term.number_of_colors - 1)),
        # set_a_foreground: Set foreground color to #1, using ANSI escape
        bna(cap='setaf', num=1),
        bna(cap='setaf', num=(term.number_of_colors - 1)),
    ] + [
        # set_attributes: Define video attributes #1-#9 (PG9)
        # ( not *exactly* legal, being extra forgiving. )
        bna(cap='sgr', nparams=_num) for _num in range(1, 10)
        # reset_{1,2,3}string: Reset string
    ] + list(map(re.escape, (term.r1, term.r2, term.r3,)))))


def init_sequence_patterns(term):
    """
    Build database of regular expressions of terminal sequences.

    Given a Terminal instance, ``term``, this function processes
    and parses several known terminal capabilities, and builds and
    returns a dictionary database of regular expressions, which is
    re-attached to the terminal by attributes of the same key-name.

    :arg blessed.Terminal term: :class:`~.Terminal` instance.
    :rtype: dict
    :returns: dictionary containing mappings of sequence "groups",
        containing a compiled regular expression which it matches:

        - ``_re_will_move``

          Any sequence matching this pattern will cause the terminal
          cursor to move (such as *term.home*).

        - ``_re_wont_move``

          Any sequence matching this pattern will not cause the cursor
          to move (such as *term.bold*).

        - ``_re_cuf``

          Regular expression that matches term.cuf(N) (move N characters
          forward), or None if temrinal is without cuf sequence.

        - ``_cuf1``

          *term.cuf1* sequence (cursor forward 1 character) as a static value.

        - ``_re_cub``

          Regular expression that matches term.cub(N) (move N characters
          backward), or None if terminal is without cub sequence.

        - ``_cub1``

          *term.cuf1* sequence (cursor backward 1 character) as a static value.

    These attributes make it possible to perform introspection on strings
    containing sequences generated by this terminal, to determine the
    printable length of a string.
    """
    if term.kind in BINARY_TERMINALS:
        warnings.warn(BINTERM_UNSUPPORTED_MSG.format(term.kind))

    # Build will_move, a list of terminal capabilities that have
    # indeterminate effects on the terminal cursor position.
    _will_move = set()
    if term.does_styling:
        _will_move = _sort_sequences(get_movement_sequence_patterns(term))

    # Build wont_move, a list of terminal capabilities that mainly affect
    # video attributes, for use with measure_length().
    _wont_move = set()
    if term.does_styling:
        _wont_move = _sort_sequences(get_wontmove_sequence_patterns(term))
        _wont_move += [
            # some last-ditch match efforts; well, xterm and aixterm is going
            # to throw \x1b(B and other oddities all around, so, when given
            # input such as ansi art (see test using wall.ans), and well,
            # there is no reason a vt220 terminal shouldn't be able to
            # recognize blue_on_red, even if it didn't cause it to be
            # generated.  These are final "ok, i will match this, anyway" for
            # basic SGR sequences.
            re.escape(u'\x1b') + r'\[(\d+)\;(\d+)\;(\d+)\;(\d+)m',
            re.escape(u'\x1b') + r'\[(\d+)\;(\d+)\;(\d+)m',
            re.escape(u'\x1b') + r'\[(\d+)\;(\d+)m',
            re.escape(u'\x1b') + r'\[(\d+)?m',
            re.escape(u'\x1b(B'),
        ]

    # compile as regular expressions, OR'd.
    _re_will_move = re.compile(u'({0})'.format(u'|'.join(_will_move)))
    _re_wont_move = re.compile(u'({0})'.format(u'|'.join(_wont_move)))

    # static pattern matching for horizontal_distance(ucs, term)
    bnc = functools.partial(_build_numeric_capability, term)

    # parm_right_cursor: Move #1 characters to the right
    _cuf = bnc(cap='cuf', optional=True)
    _re_cuf = re.compile(_cuf) if _cuf else None

    # cursor_right: Non-destructive space (move right one space)
    _cuf1 = term.cuf1

    # parm_left_cursor: Move #1 characters to the left
    _cub = bnc(cap='cub', optional=True)
    _re_cub = re.compile(_cub) if _cub else None

    # cursor_left: Move left one space
    _cub1 = term.cub1

    return {'_re_will_move': _re_will_move,
            '_re_wont_move': _re_wont_move,
            '_re_cuf': _re_cuf,
            '_re_cub': _re_cub,
            '_cuf1': _cuf1,
            '_cub1': _cub1, }


class SequenceTextWrapper(textwrap.TextWrapper):
    """This docstring overridden."""

    def __init__(self, width, term, **kwargs):
        """
        Class initializer.

        This class supports the :meth:`~.Terminal.wrap` method.
        """
        self.term = term
        textwrap.TextWrapper.__init__(self, width, **kwargs)

    def _wrap_chunks(self, chunks):
        """
        Sequence-aware variant of :meth:`textwrap.TextWrapper._wrap_chunks`.

        This simply ensures that word boundaries are not broken mid-sequence,
        as standard python textwrap would incorrectly determine the length
        of a string containing sequences, and may also break consider sequences
        part of a "word" that may be broken by hyphen (``-``), where this
        implementation corrects both.
        """
        lines = []
        if self.width <= 0 or not isinstance(self.width, int):
            raise ValueError(
                "invalid width {0!r} ({1!r}) (must be int > 0)"
                .format(self.width, type(self.width)))

        term = self.term
        drop_whitespace = not hasattr(self, 'drop_whitespace'
                                      ) or self.drop_whitespace
        chunks.reverse()
        while chunks:
            cur_line = []
            cur_len = 0
            if lines:
                indent = self.subsequent_indent
            else:
                indent = self.initial_indent
            width = self.width - len(indent)
            if drop_whitespace and (
                    Sequence(chunks[-1], term).strip() == '' and lines):
                del chunks[-1]
            while chunks:
                chunk_len = Sequence(chunks[-1], term).length()
                if cur_len + chunk_len <= width:
                    cur_line.append(chunks.pop())
                    cur_len += chunk_len
                else:
                    break
            if chunks and Sequence(chunks[-1], term).length() > width:
                self._handle_long_word(chunks, cur_line, cur_len, width)
            if drop_whitespace and (
                    cur_line and Sequence(cur_line[-1], term).strip() == ''):
                del cur_line[-1]
            if cur_line:
                lines.append(indent + u''.join(cur_line))
        return lines

    def _handle_long_word(self, reversed_chunks, cur_line, cur_len, width):
        """Sequence-aware :meth:`textwrap.TextWrapper._handle_long_word`.

        This simply ensures that word boundaries are not broken mid-sequence,
        as standard python textwrap would incorrectly determine the length
        of a string containing sequences, and may also break consider sequences
        part of a "word" that may be broken by hyphen (``-``), where this
        implementation corrects both.
        """
        # Figure out when indent is larger than the specified width, and make
        # sure at least one character is stripped off on every pass
        if width < 1:
            space_left = 1
        else:
            space_left = width - cur_len

        # If we're allowed to break long words, then do so: put as much
        # of the next chunk onto the current line as will fit.
        if self.break_long_words:
            term = self.term
            chunk = reversed_chunks[-1]
            nxt = 0
            for idx in range(0, len(chunk)):
                if idx == nxt:
                    # at sequence, point beyond it,
                    nxt = idx + measure_length(chunk[idx:], term)
                if nxt <= idx:
                    # point beyond next sequence, if any,
                    # otherwise point to next character
                    nxt = idx + measure_length(chunk[idx:], term) + 1
                if Sequence(chunk[:nxt], term).length() > space_left:
                    break
            else:
                # our text ends with a sequence, such as in text
                # u'!\x1b(B\x1b[m', set index at at end (nxt)
                idx = nxt

            cur_line.append(chunk[:idx])
            reversed_chunks[-1] = chunk[idx:]

        # Otherwise, we have to preserve the long word intact.  Only add
        # it to the current line if there's nothing already there --
        # that minimizes how much we violate the width constraint.
        elif not cur_line:
            cur_line.append(reversed_chunks.pop())

        # If we're not allowed to break long words, and there's already
        # text on the current line, do nothing.  Next time through the
        # main loop of _wrap_chunks(), we'll wind up here again, but
        # cur_len will be zero, so the next line will be entirely
        # devoted to the long word that we can't handle right now.


SequenceTextWrapper.__doc__ = textwrap.TextWrapper.__doc__


class Sequence(six.text_type):
    """
    A "sequence-aware" version of the base :class:`str` class.

    This unicode-derived class understands the effect of escape sequences
    of printable length, allowing a properly implemented :meth:`rjust`,
    :meth:`ljust`, :meth:`center`, and :meth:`length`.
    """

    def __new__(cls, sequence_text, term):
        """
        Class constructor.

        :arg sequence_text: A string that may contain sequences.
        :arg blessed.Terminal term: :class:`~.Terminal` instance.
        """
        new = six.text_type.__new__(cls, sequence_text)
        new._term = term
        return new

    def ljust(self, width, fillchar=u' '):
        """
        Return string containing sequences, left-adjusted.

        :arg int width: Total width given to right-adjust ``text``.  If
            unspecified, the width of the attached terminal is used (default).
        :arg str fillchar: String for padding right-of ``text``.
        :returns: String of ``text``, right-aligned by ``width``.
        :rtype: str
        """
        rightside = fillchar * int(
            (max(0.0, float(width - self.length()))) / float(len(fillchar)))
        return u''.join((self, rightside))

    def rjust(self, width, fillchar=u' '):
        """
        Return string containing sequences, right-adjusted.

        :arg int width: Total width given to right-adjust ``text``.  If
            unspecified, the width of the attached terminal is used (default).
        :arg str fillchar: String for padding left-of ``text``.
        :returns: String of ``text``, right-aligned by ``width``.
        :rtype: str
        """
        leftside = fillchar * int(
            (max(0.0, float(width - self.length()))) / float(len(fillchar)))
        return u''.join((leftside, self))

    def center(self, width, fillchar=u' '):
        """
        Return string containing sequences, centered.

        :arg int width: Total width given to center ``text``.  If
            unspecified, the width of the attached terminal is used (default).
        :arg str fillchar: String for padding left and right-of ``text``.
        :returns: String of ``text``, centered by ``width``.
        :rtype: str
        """
        split = max(0.0, float(width) - self.length()) / 2
        leftside = fillchar * int(
            (max(0.0, math.floor(split))) / float(len(fillchar)))
        rightside = fillchar * int(
            (max(0.0, math.ceil(split))) / float(len(fillchar)))
        return u''.join((leftside, self, rightside))

    def length(self):
        r"""
        Return the printable length of string containing sequences.

        Strings containing ``term.left`` or ``\b`` will cause "overstrike",
        but a length less than 0 is not ever returned. So ``_\b+`` is a
        length of 1 (displays as ``+``), but ``\b`` alone is simply a
        length of 0.

        Some characters may consume more than one cell, mainly those CJK
        Unified Ideographs (Chinese, Japanese, Korean) defined by Unicode
        as half or full-width characters.
        """
        # because combining characters may return -1, "clip" their length to 0.
        clip = functools.partial(max, 0)
        return sum(clip(wcwidth.wcwidth(w_char))
                   for w_char in self.strip_seqs())

    # we require ur"" for the docstring, but it is not supported by pep257
    # tool: https://github.com/GreenSteam/pep257/issues/116
    length.__doc__ += (
        u"""For example:

            >>> from blessed import Terminal
            >>> from blessed.sequences import Sequence
            >>> term = Terminal()
            >>> Sequence(term.clear + term.red(u'コンニチハ'), term).length()
            10

        .. note:: Although accounted for, strings containing sequences such as
            ``term.clear`` will not give accurate returns, it is not
            considered lengthy (a length of 0).
        """)

    def strip(self, chars=None):
        """
        Return string of sequences, leading, and trailing whitespace removed.

        :arg str chars: Remove characters in chars instead of whitespace.
        :rtype: str
        """
        return self.strip_seqs().strip(chars)

    def lstrip(self, chars=None):
        """
        Return string of all sequences and leading whitespace removed.

        :arg str chars: Remove characters in chars instead of whitespace.
        :rtype: str
        """
        return self.strip_seqs().lstrip(chars)

    def rstrip(self, chars=None):
        """
        Return string of all sequences and trailing whitespace removed.

        :arg str chars: Remove characters in chars instead of whitespace.
        :rtype: str
        """
        return self.strip_seqs().rstrip(chars)

    def strip_seqs(self):
        r"""
        Return string of all sequences removed.

            >>> from blessed import Terminal
            >>> from blessed.sequences import Sequence
            >>> term = Terminal()
            >>> Sequence(term.cuf(5) + term.red(u'test'), term).strip_seqs()
            u'     test'

        :rtype: str

        This method is used to determine the printable width of a string,
        and is the first pass of :meth:`length`.

        .. note:: Non-destructive sequences that adjust horizontal distance
            (such as ``\b`` or ``term.cuf(5)``) are replaced by destructive
            space or erasing.
        """
        # nxt: points to first character beyond current escape sequence.
        # width: currently estimated display length.
        inp = self.padd()
        outp = u''
        nxt = 0
        for idx in range(0, len(inp)):
            if idx == nxt:
                # at sequence, point beyond it,
                nxt = idx + measure_length(inp[idx:], self._term)
            if nxt <= idx:
                # append non-sequence to outp,
                outp += inp[idx]
                # point beyond next sequence, if any,
                # otherwise point to next character
                nxt = idx + measure_length(inp[idx:], self._term) + 1
        return outp

    def padd(self):
        r"""
        Transform non-destructive space or backspace into destructive ones.

            >>> from blessed import Terminal
            >>> from blessed.sequences import Sequence
            >>> term = Terminal()
            >>> seq = term.cuf(10) + '-->' + '\b\b'
            >>> padded = Sequence(seq, Terminal()).padd()
            >>> print(seq, padded)
            (u'\x1b[10C-->\x08\x08', u'          -')

        :rtype: str

        This method is used to determine the printable width of a string,
        and is the first pass of :meth:`strip_seqs`.

        Where sequence ``term.cuf(n)`` is detected, it is replaced with
        ``n * u' '``, and where sequence ``term.cub1(n)`` or ``\\b`` is
        detected, those last-most characters are destroyed.
        """
        outp = u''
        nxt = 0
        for idx in range(0, six.text_type.__len__(self)):
            width = horizontal_distance(self[idx:], self._term)
            if width != 0:
                nxt = idx + measure_length(self[idx:], self._term)
                if width > 0:
                    outp += u' ' * width
                elif width < 0:
                    outp = outp[:width]
            if nxt <= idx:
                outp += self[idx]
                nxt = idx + 1
        return outp


def measure_length(ucs, term):
    r"""
    Return non-zero for string ``ucs`` that begins with a terminal sequence.

    :arg str ucs: String that may begin with a terminal sequence.
    :arg blessed.Terminal term: :class:`~.Terminal` instance.
    :rtype: int
    :returns: length of the sequence beginning at ``ucs``, if any.
        Otherwise 0 if ``ucs`` does not begin with a terminal
        sequence.

    Returns non-zero for string ``ucs`` that begins with a terminal
    sequence, of the length of characters in ``ucs`` until the *first*
    matching sequence ends.

    This is used as a *next* pointer to iterate over sequences.  If the string
    ``ucs`` does not begin with a sequence, ``0`` is returned.

    A sequence may be a typical terminal sequence beginning with Escape
    (``\x1b``), especially a Control Sequence Initiator (``CSI``, ``\x1b[``,
    ...), or those of ``\a``, ``\b``, ``\r``, ``\n``, ``\xe0`` (shift in),
    and ``\x0f`` (shift out). They do not necessarily have to begin with CSI,
    they need only match the capabilities of attributes ``_re_will_move`` and
    ``_re_wont_move`` of :class:`~.Terminal` which are constructed at time
    of class initialization.
    """
    # simple terminal control characters,
    ctrl_seqs = u'\a\b\r\n\x0e\x0f'

    if any([ucs.startswith(_ch) for _ch in ctrl_seqs]):
        return 1

    # known multibyte sequences,
    matching_seq = term and (
        term._re_will_move.match(ucs) or
        term._re_wont_move.match(ucs) or
        term._re_cub and term._re_cub.match(ucs) or
        term._re_cuf and term._re_cuf.match(ucs)
    )

    if matching_seq:
        _, end = matching_seq.span()
        return end

    # none found, must be printable!
    return 0


def termcap_distance(ucs, cap, unit, term):
    r"""
    Return distance of capabilities ``cub``, ``cub1``, ``cuf``, and ``cuf1``.

    :arg str ucs: Terminal sequence created using any of ``cub(n)``, ``cub1``,
        ``cuf(n)``, or ``cuf1``.
    :arg str cap: ``cub`` or ``cuf`` only.
    :arg int unit: Unit multiplier, should always be ``1`` or ``-1``.
    :arg blessed.Terminal term: :class:`~.Terminal` instance.
    :rtype: int
    :returns: the printable distance determined by the given sequence.  If
        the given sequence does not match any of the ``cub`` or ``cuf``

    This supports the higher level function :func:`horizontal_distance`.

    Match horizontal distance by simple ``cap`` capability name, either
    from termcap ``cub`` or ``cuf``, with string matching the sequences
    identified by Terminal instance ``term`` and a distance of ``unit``
    *1* or *-1*, for right and left, respectively.

    Otherwise, by regular expression (using dynamic regular expressions built
    when :class:`~.Terminal` is first initialized) of ``cub(n)`` and
    ``cuf(n)``. Failing that, any of the standard SGR sequences
    (``\033[C``, ``\033[D``, ``\033[<n>C``, ``\033[<n>D``).

    Returns 0 if unmatched.
    """
    assert cap in ('cuf', 'cub'), cap
    assert unit in (1, -1), unit
    # match cub1(left), cuf1(right)
    one = getattr(term, '_{0}1'.format(cap))
    if one and ucs.startswith(one):
        return unit

    # match cub(n), cuf(n) using regular expressions
    re_pattern = getattr(term, '_re_{0}'.format(cap))
    _dist = re_pattern and re_pattern.match(ucs)
    if _dist:
        return unit * int(_dist.group(1))

    return 0


def horizontal_distance(ucs, term):
    r"""
    Determine the horizontal distance of single terminal sequence, ``ucs``.

    :arg ucs: terminal sequence, which may be any of the following:

        - move_right (fe. ``<ESC>[<n>C``): returns value ``(n)``.
        - move left (fe. ``<ESC>[<n>D``): returns value ``-(n)``.
        - backspace (``\b``) returns value -1.
        - tab (``\t``) returns value 8.

    :arg blessed.Terminal term: :class:`~.Terminal` instance.
    :rtype: int

    .. note:: Tabstop (``\t``) cannot be correctly calculated, as the relative
        column position cannot be determined: 8 is always (and, incorrectly)
        returned.
    """
    if ucs.startswith('\b'):
        return -1

    elif ucs.startswith('\t'):
        # As best as I can prove it, a tabstop is always 8 by default.
        # Though, given that blessed is:
        #
        #  1. unaware of the output device's current cursor position, and
        #  2. unaware of the location the callee may chose to output any
        #     given string,
        #
        # It is not possible to determine how many cells any particular
        # \t would consume on the output device!
        return 8

    return (termcap_distance(ucs, 'cub', -1, term) or
            termcap_distance(ucs, 'cuf', 1, term) or
            0)<|MERGE_RESOLUTION|>--- conflicted
+++ resolved
@@ -73,11 +73,7 @@
                 cap_re = cap_re.replace(str(num), r'(\d+){0}'.format(opt))
                 return cap_re
         warnings.warn('Unknown parameter in {0!r}, {1!r}: {2!r})'
-<<<<<<< HEAD
-                      .format(cap, _cap, cap_re), RuntimeWarning)
-=======
                       .format(cap, _cap, cap_re), UserWarning)
->>>>>>> 4230af39
     return None  # no such capability
 
 
@@ -102,11 +98,7 @@
         if r'(\d+)' in cap_re:
             return cap_re
         warnings.warn('Missing numerics in {0!r}: {1!r}'
-<<<<<<< HEAD
-                      .format(cap, cap_re), RuntimeWarning)
-=======
                       .format(cap, cap_re), UserWarning)
->>>>>>> 4230af39
     return None  # no such capability
 
 
