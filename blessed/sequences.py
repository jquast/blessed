--- conflicted
+++ resolved
@@ -16,298 +16,11 @@
 __all__ = ('Sequence', 'SequenceTextWrapper')
 
 
-<<<<<<< HEAD
-    :arg blessed.Terminal term: :class:`~.Terminal` instance.
-    :arg str cap: terminal capability name.
-    :arg int base_num: the numeric to use for parameterized capability.
-    :arg int nparams: the number of parameters to use for capability.
-    :rtype: tuple
-    :returns: tuple of
-        - str name of capture group used in identifying regular expression
-        - str regular expression for extracting the params of a capability
-
-    """
-    _cap = getattr(term, cap)
-    opt = '?' if optional else ''
-    if _cap:
-        args = (base_num,) * nparams
-        cap_re = re.escape(_cap(*args))
-        for num in range(base_num - 1, base_num + 2):
-            # search for matching ascii, n-1 through n+1
-            if str(num) in cap_re:
-                # modify & return n to matching digit expression
-                cap_re = cap_re.replace(str(num), r'(\d+){0}'.format(opt))
-                return cap, cap_re
-        warnings.warn('Unknown parameter in {0!r}, {1!r}: {2!r})'
-                      .format(cap, _cap, cap_re), UserWarning)
-    return None  # no such capability
-
-
-def _build_any_numeric_capability(term, cap, num=99, nparams=1):
-    r"""
-    Return regular expression for capabilities containing any numerics.
-
-    :arg blessed.Terminal term: :class:`~.Terminal` instance.
-    :arg str cap: terminal capability name.
-    :arg int num: the numeric to use for parameterized capability.
-    :arg int nparams: the number of parameters to use for capability.
-    :rtype: tuple
-    :returns: tuple of
-        - str name of capture group used in
-        - str regular expression for extracting the params of a capability
-
-    Build regular expression from capabilities having *any* digit parameters:
-    substitute any matching ``\d`` with literal ``\d`` and return.
-    """
-    _cap = getattr(term, cap)
-    if _cap:
-        cap_re = re.escape(_cap(*((num,) * nparams)))
-        cap_re = re.sub(r'(\d+)', r'(\d+)', cap_re)
-        if r'(\d+)' in cap_re:
-            return cap, cap_re
-        warnings.warn('Missing numerics in {0!r}: {1!r}'
-                      .format(cap, cap_re), UserWarning)
-    return None  # no such capability
-
-
-def _build_simple_capability(term, cap):
-    r"""
-    Return regular expression for capabilities which do not take parameters.
-
-    :arg blessed.Terminal term: :class:`~.Terminal` instance.
-    :arg str cap: terminal capability name.
-    :rtype: str
-    :returns: regular expression for the given capability.
-    """
-    _cap = getattr(term, cap)
-    if _cap:
-        cap_re = re.escape(_cap)
-        return cap, cap_re
-    return None
-
-
-def get_movement_sequence_patterns(term):
-    """
-    Get list of regular expressions for sequences that cause movement.
-
-    :arg blessed.Terminal term: :class:`~.Terminal` instance.
-    :rtype: list
-    """
-    bnc = functools.partial(_build_numeric_capability, term)
-    bsc = functools.partial(_build_simple_capability, term)
-
-    return list(filter(None, [
-        # carriage_return
-        bsc(cap='cr'),
-        # column_address: Horizontal position, absolute
-        bnc(cap='hpa'),
-        # row_address: Vertical position #1 absolute
-        bnc(cap='vpa'),
-        # cursor_address: Move to row #1 columns #2
-        bnc(cap='cup', nparams=2),
-        # cursor_down: Down one line
-        bsc(cap='ud1'),
-        # cursor_home: Home cursor (if no cup)
-        bsc(cap='home'),
-        # cursor_left: Move left one space
-        bsc(cap='cub1'),
-        # cursor_right: Non-destructive space (move right one space)
-        bsc(cap='cuf1'),
-        # cursor_up: Up one line
-        bsc(cap='cuu1'),
-        # param_down_cursor: Down #1 lines
-        bnc(cap='cud', optional=True),
-        # restore_cursor: Restore cursor to position of last save_cursor
-        bsc(cap='rc'),
-        # clear_screen: clear screen and home cursor
-        bsc(cap='clear'),
-        # enter/exit_fullscreen: switch to alternate screen buffer
-        bsc(cap='enter_fullscreen'),
-        bsc(cap='exit_fullscreen'),
-        # forward cursor
-        ('_cuf', term._cuf),
-        # backward cursor
-        ('_cub', term._cub),
-    ]))
-
-
-def get_wontmove_sequence_patterns(term):
-    """
-    Get list of regular expressions for sequences not causing movement.
-
-    :arg blessed.Terminal term: :class:`~.Terminal` instance.
-    :rtype: list
-    """
-    bnc = functools.partial(_build_numeric_capability, term)
-    bna = functools.partial(_build_any_numeric_capability, term)
-    bsc = functools.partial(_build_simple_capability, term)
-
-    # pylint: disable=bad-builtin
-    #         Used builtin function 'map'
-    return list(filter(None, [
-        # print_screen: Print contents of screen
-        bsc(cap='mc0'),
-        # prtr_off: Turn off printer
-        bsc(cap='mc4'),
-        # prtr_on: Turn on printer
-        bsc(cap='mc5'),
-        # save_cursor: Save current cursor position (P)
-        bsc(cap='sc'),
-        # set_tab: Set a tab in every row, current columns
-        bsc(cap='hts'),
-        # enter_bold_mode: Turn on bold (extra bright) mode
-        bsc(cap='bold'),
-        # enter_standout_mode
-        bsc(cap='standout'),
-        # enter_subscript_mode
-        bsc(cap='subscript'),
-        # enter_superscript_mode
-        bsc(cap='superscript'),
-        # enter_underline_mode: Begin underline mode
-        bsc(cap='underline'),
-        # enter_blink_mode: Turn on blinking
-        bsc(cap='blink'),
-        # enter_dim_mode: Turn on half-bright mode
-        bsc(cap='dim'),
-        # cursor_invisible: Make cursor invisible
-        bsc(cap='civis'),
-        # cursor_visible: Make cursor very visible
-        bsc(cap='cvvis'),
-        # cursor_normal: Make cursor appear normal (undo civis/cvvis)
-        bsc(cap='cnorm'),
-        # clear_all_tabs: Clear all tab stops
-        bsc(cap='tbc'),
-        # change_scroll_region: Change region to line #1 to line #2
-        bnc(cap='csr', nparams=2),
-        # clr_bol: Clear to beginning of line
-        bsc(cap='el1'),
-        # clr_eol: Clear to end of line
-        bsc(cap='el'),
-        # clr_eos: Clear to end of screen
-        bsc(cap='clear_eos'),
-        # delete_character: Delete character
-        bsc(cap='dch1'),
-        # delete_line: Delete line (P*)
-        bsc(cap='dl1'),
-        # erase_chars: Erase #1 characters
-        bnc(cap='ech'),
-        # insert_line: Insert line (P*)
-        bsc(cap='il1'),
-        # parm_dch: Delete #1 characters
-        bnc(cap='dch'),
-        # parm_delete_line: Delete #1 lines
-        bnc(cap='dl'),
-        # exit_alt_charset_mode: End alternate character set (P)
-        bsc(cap='rmacs'),
-        # exit_am_mode: Turn off automatic margins
-        bsc(cap='rmam'),
-        # exit_attribute_mode: Turn off all attributes
-        bsc(cap='sgr0'),
-        # exit_ca_mode: Strings to end programs using cup
-        bsc(cap='rmcup'),
-        # exit_insert_mode: Exit insert mode
-        bsc(cap='rmir'),
-        # exit_standout_mode: Exit standout mode
-        bsc(cap='rmso'),
-        # exit_underline_mode: Exit underline mode
-        bsc(cap='rmul'),
-        # flash_hook: Flash switch hook
-        bsc(cap='hook'),
-        # flash_screen: Visible bell (may not move cursor)
-        bsc(cap='flash'),
-        # keypad_local: Leave 'keyboard_transmit' mode
-        bsc(cap='rmkx'),
-        # keypad_xmit: Enter 'keyboard_transmit' mode
-        bsc(cap='smkx'),
-        # meta_off: Turn off meta mode
-        bsc(cap='rmm'),
-        # meta_on: Turn on meta mode (8th-bit on)
-        bsc(cap='smm'),
-        # orig_pair: Set default pair to its original value
-        bsc(cap='op'),
-        # parm_ich: Insert #1 characters
-        bnc(cap='ich'),
-        # parm_index: Scroll forward #1
-        bnc(cap='indn'),
-        # parm_insert_line: Insert #1 lines
-        bnc(cap='il'),
-        # erase_chars: Erase #1 characters
-        bnc(cap='ech'),
-        # parm_rindex: Scroll back #1 lines
-        bnc(cap='rin'),
-        # parm_up_cursor: Up #1 lines
-        bnc(cap='cuu'),
-        # scroll_forward: Scroll text up (P)
-        bsc(cap='ind'),
-        # scroll_reverse: Scroll text down (P)
-        bsc(cap='rev'),
-        # tab: Tab to next 8-space hardware tab stop
-        bsc(cap='ht'),
-        # set_a_background: Set background color to #1, using ANSI escape
-        bna(cap='setab', num=1),
-        bna(cap='setab', num=(term.number_of_colors - 1)),
-        # set_a_foreground: Set foreground color to #1, using ANSI escape
-        bna(cap='setaf', num=1),
-        bna(cap='setaf', num=(term.number_of_colors - 1)),
-    ] + [
-        # set_attributes: Define video attributes #1-#9 (PG9)
-        # ( not *exactly* legal, being extra forgiving. )
-        bna(cap='sgr', nparams=_num) for _num in range(1, 10)
-        # reset_{1,2,3}string: Reset string
-    ] + list(map(bsc, ('r1', 'r2', 'r3')))))
-
-
-def strip_groups(pattern):
-    """Return version of str regex without unnamed capture groups."""
-    # make capture groups non-capturing
-    # TODO this incorrectly replaces () in r'[()]' -> [(?:)]
-    return re.sub(r'(?<![\\])\((?![?])', '(?:', pattern)
-
-
-def init_sequence_patterns(term):
-    """
-    Build database of regular expressions of terminal sequences.
-
-    Given a Terminal instance, ``term``, this function processes
-    and parses several known terminal capabilities, and builds and
-    returns a dictionary database of regular expressions, which is
-    re-attached to the terminal by attributes of the same key-name.
-
-    :arg blessed.Terminal term: :class:`~.Terminal` instance.
-    :rtype: dict
-    :returns: dictionary containing mappings of sequence "groups",
-        containing a compiled regular expression which it matches:
-
-        - ``_re_will_move``
-
-          Any sequence matching this pattern will cause the terminal
-          cursor to move (such as *term.home*).
-
-        - ``_re_wont_move``
-
-          Any sequence matching this pattern will not cause the cursor
-          to move (such as *term.bold*).
-
-        - ``_re_cuf``
-
-          Regular expression that matches term.cuf(N) (move N characters
-          forward), or None if temrinal is without cuf sequence.
-
-        - ``_cuf1``
-
-          *term.cuf1* sequence (cursor forward 1 character) as a static value.
-
-        - ``_re_cub``
-
-          Regular expression that matches term.cub(N) (move N characters
-          backward), or None if terminal is without cub sequence.
-=======
 class Termcap(object):
     """Terminal capability of given variable name and pattern."""
     def __init__(self, name, pattern, attribute):
         """
         Class initializer.
->>>>>>> 6765f4b8
 
         :param str name: name describing capability.
         :param str pattern: regular expression string.
