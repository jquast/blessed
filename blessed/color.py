# encoding: utf-8
"""
Sub-module providing color functions.

References,
- https://en.wikipedia.org/wiki/Color_difference
- http://www.easyrgb.com/en/math.php
- Measuring Colour by R.W.G. Hunt and M.R. Pointer
"""

<<<<<<< HEAD
# std imports
from math import sqrt
=======
from math import atan2, cos, exp, sin, sqrt

try:
    from functools import lru_cache
except ImportError:
    from backports.functools_lru_cache import lru_cache
>>>>>>> 57eddf70


def rgb_to_xyz(red, green, blue):
    """
    Convert standard RGB color to XYZ color.

    :arg red: RGB value of Red.
    :arg green: RGB value of Green.
    :arg blue: RGB value of Blue.
    :returns: Tuple (X, Y, Z) representing XYZ color
    :rtype: tuple

    D65/2° standard illuminant
    """
    rgb = []
    for val in red, green, blue:
        val /= 255
        if val > 0.04045:
            val = pow((val + 0.055) / 1.055, 2.4)
        else:
            val /= 12.92
        val *= 100
        rgb.append(val)

    red, green, blue = rgb  # pylint: disable=unbalanced-tuple-unpacking
    x_val = red * 0.4124 + green * 0.3576 + blue * 0.1805
    y_val = red * 0.2126 + green * 0.7152 + blue * 0.0722
    z_val = red * 0.0193 + green * 0.1192 + blue * 0.9505

    return x_val, y_val, z_val


def xyz_to_lab(x_val, y_val, z_val):
    """
    Convert XYZ color to CIE-Lab color.

    :arg x_val: XYZ value of X.
    :arg y_val: XYZ value of Y.
    :arg z_val: XYZ value of Z.
    :returns: Tuple (L, a, b) representing CIE-Lab color
    :rtype: tuple

    D65/2° standard illuminant
    """
    xyz = []
    for val, ref in (x_val, 95.047), (y_val, 100.0), (z_val, 108.883):
        val /= ref
        if val > 0.008856:
            val = pow(val, 1 / 3)
        else:
            val = 7.787 * val + 16 / 116
        xyz.append(val)

    x_val, y_val, z_val = xyz  # pylint: disable=unbalanced-tuple-unpacking
    cie_l = 116 * y_val - 16
    cie_a = 500 * (x_val - y_val)
    cie_b = 200 * (y_val - z_val)

    return cie_l, cie_a, cie_b


@lru_cache(maxsize=256)
def rgb_to_lab(red, green, blue):
    """
    Convert RGB color to CIE-Lab color.

    :arg red: RGB value of Red.
    :arg green: RGB value of Green.
    :arg blue: RGB value of Blue.
    :returns: Tuple (L, a, b) representing CIE-Lab color
    :rtype: tuple

    D65/2° standard illuminant
    """
    return xyz_to_lab(*rgb_to_xyz(red, green, blue))


def dist_rgb(rgb1, rgb2):
    """
    Determine distance between two rgb colors.

    :arg tuple rgb1: RGB color definition
    :arg tuple rgb2: RGB color definition
    :returns: Square of the distance between provided colors
    :rtype: float

    This works by treating RGB colors as coordinates in three dimensional
    space and finding the closest point within the configured color range
    using the formula::

        d^2 = (r2 - r1)^2 + (g2 - g1)^2 + (b2 - b1)^2

    For efficiency, the square of the distance is returned
    which is sufficient for comparisons
    """
    return sum(pow(rgb1[idx] - rgb2[idx], 2) for idx in (0, 1, 2))


def dist_rgb_weighted(rgb1, rgb2):
    """
    Determine the weighted distance between two rgb colors.

    :arg tuple rgb1: RGB color definition
    :arg tuple rgb2: RGB color definition
    :returns: Square of the distance between provided colors
    :rtype: float

    Similar to a standard distance formula, the values are weighted
    to approximate human perception of color differences

    For efficiency, the square of the distance is returned
    which is sufficient for comparisons
    """
    red_mean = (rgb1[0] + rgb2[0]) / 2

    return ((2 + red_mean / 256) * pow(rgb1[0] - rgb2[0], 2) +
            4 * pow(rgb1[1] - rgb2[1], 2) +
            (2 + (255 - red_mean) / 256) * pow(rgb1[2] - rgb2[2], 2))


def dist_cie76(rgb1, rgb2):
    """
    Determine distance between two rgb colors using the CIE94 algorithm.

    :arg tuple rgb1: RGB color definition
    :arg tuple rgb2: RGB color definition
    :returns: Square of the distance between provided colors
    :rtype: float

    For efficiency, the square of the distance is returned
    which is sufficient for comparisons
    """
    l_1, a_1, b_1 = rgb_to_lab(*rgb1)
    l_2, a_2, b_2 = rgb_to_lab(*rgb2)
    return pow(l_1 - l_2, 2) + pow(a_1 - a_2, 2) + pow(b_1 - b_2, 2)


def dist_cie94(rgb1, rgb2):
    # pylint: disable=too-many-locals
    """
    Determine distance between two rgb colors using the CIE94 algorithm.

    :arg tuple rgb1: RGB color definition
    :arg tuple rgb2: RGB color definition
    :returns: Square of the distance between provided colors
    :rtype: float

    For efficiency, the square of the distance is returned
    which is sufficient for comparisons
    """
    l_1, a_1, b_1 = rgb_to_lab(*rgb1)
    l_2, a_2, b_2 = rgb_to_lab(*rgb2)

    s_l = k_l = k_c = k_h = 1
    k_1 = 0.045
    k_2 = 0.015

    delta_l = l_1 - l_2
    delta_a = a_1 - a_2
    delta_b = b_1 - b_2
    c_1 = sqrt(a_1 ** 2 + b_1 ** 2)
    c_2 = sqrt(a_2 ** 2 + b_2 ** 2)
    delta_c = c_1 - c_2
    delta_h = sqrt(delta_a ** 2 + delta_b ** 2 + delta_c ** 2)
    s_c = 1 + k_1 * c_1
    s_h = 1 + k_2 * c_1

    return ((delta_l / (k_l * s_l)) ** 2 +
            (delta_c / (k_c * s_c)) ** 2 +
            (delta_h / (k_h * s_h)) ** 2)


def dist_cie2000(rgb1, rgb2):
    # pylint: disable=too-many-locals
    """
    Determine distance between two rgb colors using the CIE2000 algorithm.

    :arg tuple rgb1: RGB color definition
    :arg tuple rgb2: RGB color definition
    :returns: Square of the distance between provided colors
    :rtype: float

    For efficiency, the square of the distance is returned
    which is sufficient for comparisons
    """
    s_l = k_l = k_c = k_h = 1

    l_1, a_1, b_1 = rgb_to_lab(*rgb1)
    l_2, a_2, b_2 = rgb_to_lab(*rgb2)

    delta_l = l_2 - l_1
    l_mean = (l_1 + l_2) / 2

    c_1 = sqrt(a_1 ** 2 + b_1 ** 2)
    c_2 = sqrt(a_2 ** 2 + b_2 ** 2)
    c_mean = (c_1 + c_2) / 2
    delta_c = c_1 - c_2

    g_x = sqrt(c_mean ** 7 / (c_mean ** 7 + 25 ** 7))
    h_1 = atan2(b_1, a_1 + (a_1 / 2) * (1 - g_x)) % 360
    h_2 = atan2(b_2, a_2 + (a_2 / 2) * (1 - g_x)) % 360

    if 0 in (c_1, c_2):
        delta_h_prime = 0
        h_mean = h_1 + h_2
    else:
        delta_h_prime = h_2 - h_1
        if abs(delta_h_prime) <= 180:
            h_mean = (h_1 + h_2) / 2
        else:
            if h_2 <= h_1:
                delta_h_prime += 360
            else:
                delta_h_prime -= 360
            if h_1 + h_2 < 360:
                h_mean = (h_1 + h_2 + 360) / 2
            else:
                h_mean = (h_1 + h_2 - 360) / 2

    delta_h = 2 * sqrt(c_1 * c_2) * sin(delta_h_prime / 2)

    t_x = (1 -
           0.17 * cos(h_mean - 30) +
           0.24 * cos(2 * h_mean) +
           0.32 * cos(3 * h_mean + 6) -
           0.20 * cos(4 * h_mean - 63))

    s_l = 1 + (0.015 * (l_mean - 50) ** 2) / sqrt(20 + (l_mean - 50) ** 2)
    s_c = 1 + 0.045 * c_mean
    s_h = 1 + 0.015 * c_mean * t_x
    r_t = -2 * g_x * sin(abs(60 * exp(-1 * abs((delta_h - 275) / 25) ** 2)))

    delta_l = delta_l / (k_l * s_l)
    delta_c = delta_c / (k_c * s_c)
    delta_h = delta_h / (k_h * s_h)

    return delta_l ** 2 + delta_c ** 2 + delta_h ** 2 + r_t * delta_c * delta_h


COLOR_DISTANCE_ALGORITHMS = {'rgb': dist_rgb,
                             'rgb-weighted': dist_rgb_weighted,
                             'cie76': dist_cie76,
                             'cie94': dist_cie94,
                             'cie2000': dist_cie2000}<|MERGE_RESOLUTION|>--- conflicted
+++ resolved
@@ -8,17 +8,13 @@
 - Measuring Colour by R.W.G. Hunt and M.R. Pointer
 """
 
-<<<<<<< HEAD
 # std imports
-from math import sqrt
-=======
-from math import atan2, cos, exp, sin, sqrt
+import math
 
 try:
     from functools import lru_cache
 except ImportError:
     from backports.functools_lru_cache import lru_cache
->>>>>>> 57eddf70
 
 
 def rgb_to_xyz(red, green, blue):
@@ -179,10 +175,10 @@
     delta_l = l_1 - l_2
     delta_a = a_1 - a_2
     delta_b = b_1 - b_2
-    c_1 = sqrt(a_1 ** 2 + b_1 ** 2)
-    c_2 = sqrt(a_2 ** 2 + b_2 ** 2)
+    c_1 = math.sqrt(a_1 ** 2 + b_1 ** 2)
+    c_2 = math.sqrt(a_2 ** 2 + b_2 ** 2)
     delta_c = c_1 - c_2
-    delta_h = sqrt(delta_a ** 2 + delta_b ** 2 + delta_c ** 2)
+    delta_h = math.sqrt(delta_a ** 2 + delta_b ** 2 + delta_c ** 2)
     s_c = 1 + k_1 * c_1
     s_h = 1 + k_2 * c_1
 
@@ -212,14 +208,14 @@
     delta_l = l_2 - l_1
     l_mean = (l_1 + l_2) / 2
 
-    c_1 = sqrt(a_1 ** 2 + b_1 ** 2)
-    c_2 = sqrt(a_2 ** 2 + b_2 ** 2)
+    c_1 = math.sqrt(a_1 ** 2 + b_1 ** 2)
+    c_2 = math.sqrt(a_2 ** 2 + b_2 ** 2)
     c_mean = (c_1 + c_2) / 2
     delta_c = c_1 - c_2
 
-    g_x = sqrt(c_mean ** 7 / (c_mean ** 7 + 25 ** 7))
-    h_1 = atan2(b_1, a_1 + (a_1 / 2) * (1 - g_x)) % 360
-    h_2 = atan2(b_2, a_2 + (a_2 / 2) * (1 - g_x)) % 360
+    g_x = math.sqrt(c_mean ** 7 / (c_mean ** 7 + 25 ** 7))
+    h_1 = math.atan2(b_1, a_1 + (a_1 / 2) * (1 - g_x)) % 360
+    h_2 = math.atan2(b_2, a_2 + (a_2 / 2) * (1 - g_x)) % 360
 
     if 0 in (c_1, c_2):
         delta_h_prime = 0
@@ -238,18 +234,18 @@
             else:
                 h_mean = (h_1 + h_2 - 360) / 2
 
-    delta_h = 2 * sqrt(c_1 * c_2) * sin(delta_h_prime / 2)
+    delta_h = 2 * math.sqrt(c_1 * c_2) * math.sin(delta_h_prime / 2)
 
     t_x = (1 -
-           0.17 * cos(h_mean - 30) +
-           0.24 * cos(2 * h_mean) +
-           0.32 * cos(3 * h_mean + 6) -
-           0.20 * cos(4 * h_mean - 63))
-
-    s_l = 1 + (0.015 * (l_mean - 50) ** 2) / sqrt(20 + (l_mean - 50) ** 2)
+           0.17 * math.cos(h_mean - 30) +
+           0.24 * math.cos(2 * h_mean) +
+           0.32 * math.cos(3 * h_mean + 6) -
+           0.20 * math.cos(4 * h_mean - 63))
+
+    s_l = 1 + (0.015 * (l_mean - 50) ** 2) / math.sqrt(20 + (l_mean - 50) ** 2)
     s_c = 1 + 0.045 * c_mean
     s_h = 1 + 0.015 * c_mean * t_x
-    r_t = -2 * g_x * sin(abs(60 * exp(-1 * abs((delta_h - 275) / 25) ** 2)))
+    r_t = -2 * g_x * math.sin(abs(60 * math.exp(-1 * abs((delta_h - 275) / 25) ** 2)))
 
     delta_l = delta_l / (k_l * s_l)
     delta_c = delta_c / (k_c * s_c)
