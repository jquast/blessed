# -*- coding: utf-8 -*-
"""Tests for keyboard support."""
# std imports
import os
import pty
import sys
import tty  # NOQA
#import time
import math
import curses
import signal
import tempfile
import functools

# 3rd party
import six
import mock
# 3rd-party
import pytest

from .accessories import (SEMAPHORE,
                          RECV_SEMAPHORE,
                          SEND_SEMAPHORE,
                          TestTerminal,
                          echo_off,
                          all_terms,
                          as_subprocess,
                          read_until_eof,
                          read_until_semaphore,
                          init_subproc_coverage)

if sys.version_info[0] == 3:
    unichr = chr


# @pytest.mark.skipif(os.environ.get('TEST_QUICK', None) is not None,
#                    reason="TEST_QUICK specified")
# def test_kbhit_interrupted():
#    "kbhit() should not be interrupted with a signal handler."
#    pid, master_fd = pty.fork()
#    if pid == 0:
#        cov = init_subproc_coverage('test_kbhit_interrupted')
#
#        # child pauses, writes semaphore and begins awaiting input
#        global got_sigwinch
#        got_sigwinch = False
#
#        def on_resize(sig, action):
#            global got_sigwinch
#            got_sigwinch = True
#
#        term = TestTerminal()
#        signal.signal(signal.SIGWINCH, on_resize)
#        read_until_semaphore(sys.__stdin__.fileno(), semaphore=SEMAPHORE)
#        os.write(sys.__stdout__.fileno(), SEMAPHORE)
#        with term.raw():
#            assert term.inkey(timeout=1.05) == u''
#        os.write(sys.__stdout__.fileno(), b'complete')
#        assert got_sigwinch
#        if cov is not None:
#            cov.stop()
#            cov.save()
#        os._exit(0)
#
#    with echo_off(master_fd):
#        os.write(master_fd, SEND_SEMAPHORE)
#        read_until_semaphore(master_fd)
#        stime = time.time()
#        os.kill(pid, signal.SIGWINCH)
#        output = read_until_eof(master_fd)
#
#    pid, status = os.waitpid(pid, 0)
#    assert output == u'complete'
#    assert os.WEXITSTATUS(status) == 0
#    assert math.floor(time.time() - stime) == 1.0
#
#
# @pytest.mark.skipif(os.environ.get('TEST_QUICK', None) is not None,
#                    reason="TEST_QUICK specified")
# def test_kbhit_interrupted_nonetype():
#    "kbhit() should also allow interruption with timeout of None."
#    pid, master_fd = pty.fork()
#    if pid == 0:
#        cov = init_subproc_coverage('test_kbhit_interrupted_nonetype')
#
#        # child pauses, writes semaphore and begins awaiting input
#        global got_sigwinch
#        got_sigwinch = False
#
#        def on_resize(sig, action):
#            global got_sigwinch
#            got_sigwinch = True
#
#        term = TestTerminal()
#        signal.signal(signal.SIGWINCH, on_resize)
#        read_until_semaphore(sys.__stdin__.fileno(), semaphore=SEMAPHORE)
#        os.write(sys.__stdout__.fileno(), SEMAPHORE)
#        with term.raw():
#            term.inkey(timeout=1)
#        os.write(sys.__stdout__.fileno(), b'complete')
#        assert got_sigwinch
#        if cov is not None:
#            cov.stop()
#            cov.save()
#        os._exit(0)
#
#    with echo_off(master_fd):
#        os.write(master_fd, SEND_SEMAPHORE)
#        read_until_semaphore(master_fd)
#        stime = time.time()
#        time.sleep(0.05)
#        os.kill(pid, signal.SIGWINCH)
#        output = read_until_eof(master_fd)
#
#    pid, status = os.waitpid(pid, 0)
#    assert output == u'complete'
#    assert os.WEXITSTATUS(status) == 0
#    assert math.floor(time.time() - stime) == 1.0


def test_break_input_no_kb():
    """cbreak() should not call tty.setcbreak() without keyboard."""
    @as_subprocess
    def child():
        with tempfile.NamedTemporaryFile() as stream:
            term = TestTerminal(stream=stream)
            with mock.patch("tty.setcbreak") as mock_setcbreak:
                with term.cbreak():
                    assert not mock_setcbreak.called
                assert term._keyboard_fd is None
    child()


def test_raw_input_no_kb():
    """raw should not call tty.setraw() without keyboard."""
    @as_subprocess
    def child():
        with tempfile.NamedTemporaryFile() as stream:
            term = TestTerminal(stream=stream)
            with mock.patch("tty.setraw") as mock_setraw:
                with term.raw():
                    assert not mock_setraw.called
            assert term._keyboard_fd is None
    child()


def test_raw_input_with_kb():
    """raw should call tty.setraw() when with keyboard."""
    @as_subprocess
    def child():
        term = TestTerminal()
        assert term._keyboard_fd is not None
        with mock.patch("tty.setraw") as mock_setraw:
            with term.raw():
                assert mock_setraw.called
    child()


def test_notty_kb_is_None():
    """term._keyboard_fd should be None when os.isatty returns False."""
    # in this scenerio, stream is sys.__stdout__,
    # but os.isatty(0) is False,
    # such as when piping output to less(1)
    @as_subprocess
    def child():
        with mock.patch("os.isatty") as mock_isatty:
            mock_isatty.return_value = False
            term = TestTerminal()
            assert term._keyboard_fd is None
    child()


# def test_kbhit_no_kb():
#    "kbhit() always immediately returns False without a keyboard."
#    @as_subprocess
#    def child():
#        term = TestTerminal(stream=six.StringIO())
#        stime = time.time()
#        assert term._keyboard_fd is None
#        assert not term.kbhit(timeout=1.1)
#        assert math.floor(time.time() - stime) == 1.0
#    child()
#
#
# def test_keystroke_0s_cbreak_noinput():
#    "0-second keystroke without input; '' should be returned."
#    @as_subprocess
#    def child():
#        term = TestTerminal()
#        with term.cbreak():
#            stime = time.time()
#            inp = term.inkey(timeout=0)
#            assert (inp == u'')
#            assert (math.floor(time.time() - stime) == 0.0)
#    child()
#
#
# def test_keystroke_0s_cbreak_noinput_nokb():
#    "0-second keystroke without data in input stream and no keyboard/tty."
#    @as_subprocess
#    def child():
#        term = TestTerminal(stream=six.StringIO())
#        with term.cbreak():
#            stime = time.time()
#            inp = term.inkey(timeout=0)
#            assert (inp == u'')
#            assert (math.floor(time.time() - stime) == 0.0)
#    child()
#
#
# @pytest.mark.skipif(os.environ.get('TEST_QUICK', None) is not None,
#                    reason="TEST_QUICK specified")
# def test_keystroke_1s_cbreak_noinput():
#    "1-second keystroke without input; '' should be returned after ~1 second."
#    @as_subprocess
#    def child():
#        term = TestTerminal()
#        with term.cbreak():
#            stime = time.time()
#            inp = term.inkey(timeout=1)
#            assert (inp == u'')
#            assert (math.floor(time.time() - stime) == 1.0)
#    child()
#
#
# @pytest.mark.skipif(os.environ.get('TEST_QUICK', None) is not None,
#                    reason="TEST_QUICK specified")
# def test_keystroke_1s_cbreak_noinput_nokb():
#    "1-second keystroke without input or keyboard."
#    @as_subprocess
#    def child():
#        term = TestTerminal(stream=six.StringIO())
#        with term.cbreak():
#            stime = time.time()
#            inp = term.inkey(timeout=1)
#            assert (inp == u'')
#            assert (math.floor(time.time() - stime) == 1.0)
#    child()
#
#
# def test_keystroke_0s_cbreak_with_input():
#    "0-second keystroke with input; Keypress should be immediately returned."
#    pid, master_fd = pty.fork()
#    if pid == 0:
#        cov = init_subproc_coverage('test_keystroke_0s_cbreak_with_input')
#        # child pauses, writes semaphore and begins awaiting input
#        term = TestTerminal()
#        read_until_semaphore(sys.__stdin__.fileno(), semaphore=SEMAPHORE)
#        os.write(sys.__stdout__.fileno(), SEMAPHORE)
#        with term.cbreak():
#            inp = term.inkey(timeout=0)
#            os.write(sys.__stdout__.fileno(), inp.encode('utf-8'))
#        if cov is not None:
#            cov.stop()
#            cov.save()
#        os._exit(0)
#
#    with echo_off(master_fd):
#        os.write(master_fd, SEND_SEMAPHORE)
#        os.write(master_fd, u'x'.encode('ascii'))
#        read_until_semaphore(master_fd)
#        stime = time.time()
#        output = read_until_eof(master_fd)
#
#    pid, status = os.waitpid(pid, 0)
#    assert output == u'x'
#    assert os.WEXITSTATUS(status) == 0
#    assert math.floor(time.time() - stime) == 0.0
#
#
# def test_keystroke_cbreak_with_input_slowly():
#    "0-second keystroke with input; Keypress should be immediately returned."
#    pid, master_fd = pty.fork()
#    if pid == 0:
#        cov = init_subproc_coverage('test_keystroke_cbreak_with_input_slowly')
#        # child pauses, writes semaphore and begins awaiting input
#        term = TestTerminal()
#        read_until_semaphore(sys.__stdin__.fileno(), semaphore=SEMAPHORE)
#        os.write(sys.__stdout__.fileno(), SEMAPHORE)
#        with term.cbreak():
#            while True:
#                inp = term.inkey(timeout=0.5)
#                os.write(sys.__stdout__.fileno(), inp.encode('utf-8'))
#                if inp == 'X':
#                    break
#        if cov is not None:
#            cov.stop()
#            cov.save()
#        os._exit(0)
#
#    with echo_off(master_fd):
#        os.write(master_fd, SEND_SEMAPHORE)
#        os.write(master_fd, u'a'.encode('ascii'))
#        time.sleep(0.1)
#        os.write(master_fd, u'b'.encode('ascii'))
#        time.sleep(0.1)
#        os.write(master_fd, u'cdefgh'.encode('ascii'))
#        time.sleep(0.1)
#        os.write(master_fd, u'X'.encode('ascii'))
#        read_until_semaphore(master_fd)
#        stime = time.time()
#        output = read_until_eof(master_fd)
#
#    pid, status = os.waitpid(pid, 0)
#    assert output == u'abcdefghX'
#    assert os.WEXITSTATUS(status) == 0
#    assert math.floor(time.time() - stime) == 0.0
#
#
# def test_keystroke_0s_cbreak_multibyte_utf8():
#    "0-second keystroke with multibyte utf-8 input; should decode immediately."
#    # utf-8 bytes represent "latin capital letter upsilon".
#    pid, master_fd = pty.fork()
#    if pid == 0:  # child
#        cov = init_subproc_coverage('test_keystroke_0s_cbreak_multibyte_utf8')
#        term = TestTerminal()
#        read_until_semaphore(sys.__stdin__.fileno(), semaphore=SEMAPHORE)
#        os.write(sys.__stdout__.fileno(), SEMAPHORE)
#        with term.cbreak():
#            inp = term.inkey(timeout=0)
#            os.write(sys.__stdout__.fileno(), inp.encode('utf-8'))
#        if cov is not None:
#            cov.stop()
#            cov.save()
#        os._exit(0)
#
#    with echo_off(master_fd):
#        os.write(master_fd, SEND_SEMAPHORE)
#        os.write(master_fd, u'\u01b1'.encode('utf-8'))
#        read_until_semaphore(master_fd)
#        stime = time.time()
#        output = read_until_eof(master_fd)
#    pid, status = os.waitpid(pid, 0)
#    assert output == u'Ʊ'
#    assert os.WEXITSTATUS(status) == 0
#    assert math.floor(time.time() - stime) == 0.0
#
#
# @pytest.mark.skipif(os.environ.get('TRAVIS', None) is not None,
#                    reason="travis-ci does not handle ^C very well.")
# def test_keystroke_0s_raw_input_ctrl_c():
#    "0-second keystroke with raw allows receiving ^C."
#    pid, master_fd = pty.fork()
#    if pid == 0:  # child
#        cov = init_subproc_coverage('test_keystroke_0s_raw_input_ctrl_c')
#        term = TestTerminal()
#        read_until_semaphore(sys.__stdin__.fileno(), semaphore=SEMAPHORE)
#        with term.raw():
#            os.write(sys.__stdout__.fileno(), RECV_SEMAPHORE)
#            inp = term.inkey(timeout=0)
#            os.write(sys.__stdout__.fileno(), inp.encode('latin1'))
#        if cov is not None:
#            cov.stop()
#            cov.save()
#        os._exit(0)
#
#    with echo_off(master_fd):
#        os.write(master_fd, SEND_SEMAPHORE)
#        # ensure child is in raw mode before sending ^C,
#        read_until_semaphore(master_fd)
#        os.write(master_fd, u'\x03'.encode('latin1'))
#        stime = time.time()
#        output = read_until_eof(master_fd)
#    pid, status = os.waitpid(pid, 0)
#    assert (output == u'\x03' or
#            output == u'' and not os.isatty(0))
#    assert os.WEXITSTATUS(status) == 0
#    assert math.floor(time.time() - stime) == 0.0
#
#
# def test_keystroke_0s_cbreak_sequence():
#    "0-second keystroke with multibyte sequence; should decode immediately."
#    pid, master_fd = pty.fork()
#    if pid == 0:  # child
#        cov = init_subproc_coverage('test_keystroke_0s_cbreak_sequence')
#        term = TestTerminal()
#        os.write(sys.__stdout__.fileno(), SEMAPHORE)
#        with term.cbreak():
#            inp = term.inkey(timeout=0)
#            os.write(sys.__stdout__.fileno(), inp.name.encode('ascii'))
#            sys.stdout.flush()
#        if cov is not None:
#            cov.stop()
#            cov.save()
#        os._exit(0)
#
#    with echo_off(master_fd):
#        os.write(master_fd, u'\x1b[D'.encode('ascii'))
#        read_until_semaphore(master_fd)
#        stime = time.time()
#        output = read_until_eof(master_fd)
#    pid, status = os.waitpid(pid, 0)
#    assert output == u'KEY_LEFT'
#    assert os.WEXITSTATUS(status) == 0
#    assert math.floor(time.time() - stime) == 0.0
#
#
# @pytest.mark.skipif(os.environ.get('TEST_QUICK', None) is not None,
#                    reason="TEST_QUICK specified")
# def test_keystroke_1s_cbreak_with_input():
#    "1-second keystroke w/multibyte sequence; should return after ~1 second."
#    pid, master_fd = pty.fork()
#    if pid == 0:  # child
#        cov = init_subproc_coverage('test_keystroke_1s_cbreak_with_input')
#        term = TestTerminal()
#        os.write(sys.__stdout__.fileno(), SEMAPHORE)
#        with term.cbreak():
#            inp = term.inkey(timeout=3)
#            os.write(sys.__stdout__.fileno(), inp.name.encode('utf-8'))
#            sys.stdout.flush()
#        if cov is not None:
#            cov.stop()
#            cov.save()
#        os._exit(0)
#
#    with echo_off(master_fd):
#        read_until_semaphore(master_fd)
#        stime = time.time()
#        time.sleep(1)
#        os.write(master_fd, u'\x1b[C'.encode('ascii'))
#        output = read_until_eof(master_fd)
#
#    pid, status = os.waitpid(pid, 0)
#    assert output == u'KEY_RIGHT'
#    assert os.WEXITSTATUS(status) == 0
#    assert math.floor(time.time() - stime) == 1.0
#
#
# @pytest.mark.skipif(os.environ.get('TEST_QUICK', None) is not None,
#                    reason="TEST_QUICK specified")
# def test_esc_delay_cbreak_035():
#    "esc_delay will cause a single ESC (\\x1b) to delay for 0.35."
#    pid, master_fd = pty.fork()
#    if pid == 0:  # child
#        cov = init_subproc_coverage('test_esc_delay_cbreak_035')
#        term = TestTerminal()
#        os.write(sys.__stdout__.fileno(), SEMAPHORE)
#        with term.cbreak():
#            stime = time.time()
#            inp = term.inkey(timeout=5)
#            measured_time = (time.time() - stime) * 100
#            os.write(sys.__stdout__.fileno(), (
#                '%s %i' % (inp.name, measured_time,)).encode('ascii'))
#            sys.stdout.flush()
#        if cov is not None:
#            cov.stop()
#            cov.save()
#        os._exit(0)
#
#    with echo_off(master_fd):
#        read_until_semaphore(master_fd)
#        stime = time.time()
#        os.write(master_fd, u'\x1b'.encode('ascii'))
#        key_name, duration_ms = read_until_eof(master_fd).split()
#
#    pid, status = os.waitpid(pid, 0)
#    assert key_name == u'KEY_ESCAPE'
#    assert os.WEXITSTATUS(status) == 0
#    assert math.floor(time.time() - stime) == 0.0
#    assert 34 <= int(duration_ms) <= 45, duration_ms
#
#
# @pytest.mark.skipif(os.environ.get('TEST_QUICK', None) is not None,
#                    reason="TEST_QUICK specified")
# def test_esc_delay_cbreak_135():
#    "esc_delay=1.35 will cause a single ESC (\\x1b) to delay for 1.35."
#    pid, master_fd = pty.fork()
#    if pid == 0:  # child
#        cov = init_subproc_coverage('test_esc_delay_cbreak_135')
#        term = TestTerminal()
#        os.write(sys.__stdout__.fileno(), SEMAPHORE)
#        with term.cbreak():
#            stime = time.time()
#            inp = term.inkey(timeout=5, esc_delay=1.35)
#            measured_time = (time.time() - stime) * 100
#            os.write(sys.__stdout__.fileno(), (
#                '%s %i' % (inp.name, measured_time,)).encode('ascii'))
#            sys.stdout.flush()
#        if cov is not None:
#            cov.stop()
#            cov.save()
#        os._exit(0)
#
#    with echo_off(master_fd):
#        read_until_semaphore(master_fd)
#        stime = time.time()
#        os.write(master_fd, u'\x1b'.encode('ascii'))
#        key_name, duration_ms = read_until_eof(master_fd).split()
#
#    pid, status = os.waitpid(pid, 0)
#    assert key_name == u'KEY_ESCAPE'
#    assert os.WEXITSTATUS(status) == 0
#    assert math.floor(time.time() - stime) == 1.0
#    assert 134 <= int(duration_ms) <= 145, int(duration_ms)
#
#
# def test_esc_delay_cbreak_timout_0():
#    """esc_delay still in effect with timeout of 0 ("nonblocking")."""
#    pid, master_fd = pty.fork()
#    if pid == 0:  # child
#        cov = init_subproc_coverage('test_esc_delay_cbreak_timout_0')
#        term = TestTerminal()
#        os.write(sys.__stdout__.fileno(), SEMAPHORE)
#        with term.cbreak():
#            stime = time.time()
#            inp = term.inkey(timeout=0)
#            measured_time = (time.time() - stime) * 100
#            os.write(sys.__stdout__.fileno(), (
#                '%s %i' % (inp.name, measured_time,)).encode('ascii'))
#            sys.stdout.flush()
#        if cov is not None:
#            cov.stop()
#            cov.save()
#        os._exit(0)
#
#    with echo_off(master_fd):
#        os.write(master_fd, u'\x1b'.encode('ascii'))
#        read_until_semaphore(master_fd)
#        stime = time.time()
#        key_name, duration_ms = read_until_eof(master_fd).split()
#
#    pid, status = os.waitpid(pid, 0)
#    assert key_name == u'KEY_ESCAPE'
#    assert os.WEXITSTATUS(status) == 0
#    assert math.floor(time.time() - stime) == 0.0
#    assert 34 <= int(duration_ms) <= 45, int(duration_ms)
#
#
# def test_esc_delay_cbreak_nonprefix_sequence():
#    "ESC a (\\x1ba) will return an ESC immediately"
#    pid, master_fd = pty.fork()
#    if pid is 0:  # child
#        cov = init_subproc_coverage('test_esc_delay_cbreak_nonprefix_sequence')
#        term = TestTerminal()
#        os.write(sys.__stdout__.fileno(), SEMAPHORE)
#        with term.cbreak():
#            stime = time.time()
#            esc = term.inkey(timeout=5)
#            inp = term.inkey(timeout=5)
#            measured_time = (time.time() - stime) * 100
#            os.write(sys.__stdout__.fileno(), (
#                '%s %s %i' % (esc.name, inp, measured_time,)).encode('ascii'))
#            sys.stdout.flush()
#        if cov is not None:
#            cov.stop()
#            cov.save()
#        os._exit(0)
#
#    with echo_off(master_fd):
#        read_until_semaphore(master_fd)
#        stime = time.time()
#        os.write(master_fd, u'\x1ba'.encode('ascii'))
#        key1_name, key2, duration_ms = read_until_eof(master_fd).split()
#
#    pid, status = os.waitpid(pid, 0)
#    assert key1_name == u'KEY_ESCAPE'
#    assert key2 == u'a'
#    assert os.WEXITSTATUS(status) == 0
#    assert math.floor(time.time() - stime) == 0.0
#    assert -1 <= int(duration_ms) <= 15, duration_ms
#
#
# def test_esc_delay_cbreak_prefix_sequence():
#    "An unfinished multibyte sequence (\\x1b[) will delay an ESC by .35 "
#    pid, master_fd = pty.fork()
#    if pid is 0:  # child
#        cov = init_subproc_coverage('test_esc_delay_cbreak_prefix_sequence')
#        term = TestTerminal()
#        os.write(sys.__stdout__.fileno(), SEMAPHORE)
#        with term.cbreak():
#            stime = time.time()
#            esc = term.inkey(timeout=5)
#            inp = term.inkey(timeout=5)
#            measured_time = (time.time() - stime) * 100
#            os.write(sys.__stdout__.fileno(), (
#                '%s %s %i' % (esc.name, inp, measured_time,)).encode('ascii'))
#            sys.stdout.flush()
#        if cov is not None:
#            cov.stop()
#            cov.save()
#        os._exit(0)
#
#    with echo_off(master_fd):
#        read_until_semaphore(master_fd)
#        stime = time.time()
#        os.write(master_fd, u'\x1b['.encode('ascii'))
#        key1_name, key2, duration_ms = read_until_eof(master_fd).split()
#
#    pid, status = os.waitpid(pid, 0)
#    assert key1_name == u'KEY_ESCAPE'
#    assert key2 == u'['
#    assert os.WEXITSTATUS(status) == 0
#    assert math.floor(time.time() - stime) == 0.0
#    assert 34 <= int(duration_ms) <= 45, duration_ms
#
#
# def test_get_location_0s():
#    "0-second get_location call without response."
#    @as_subprocess
#    def child():
#        term = TestTerminal(stream=six.StringIO())
#        stime = time.time()
#        y, x = term.get_location(timeout=0)
#        assert (math.floor(time.time() - stime) == 0.0)
#        assert (y, x) == (-1, -1)
#    child()
#
#
# def test_get_location_0s_under_raw():
#    "0-second get_location call without response under raw mode."
#    @as_subprocess
#    def child():
#        term = TestTerminal(stream=six.StringIO())
#        with term.raw():
#            stime = time.time()
#            y, x = term.get_location(timeout=0)
#            assert (math.floor(time.time() - stime) == 0.0)
#            assert (y, x) == (-1, -1)
#    child()
#
#
# def test_get_location_0s_reply_via_ungetch():
#    "0-second get_location call with response."
#    @as_subprocess
#    def child():
#        term = TestTerminal(stream=six.StringIO())
#        stime = time.time()
#        # monkey patch in an invalid response !
#        term.ungetch(u'\x1b[10;10R')
#
#        y, x = term.get_location(timeout=0.01)
#        assert (math.floor(time.time() - stime) == 0.0)
#        assert (y, x) == (10, 10)
#    child()
#
#
# def test_get_location_0s_reply_via_ungetch_under_raw():
#    "0-second get_location call with response under raw mode."
#    @as_subprocess
#    def child():
#        term = TestTerminal(stream=six.StringIO())
#        with term.raw():
#            stime = time.time()
#            # monkey patch in an invalid response !
#            term.ungetch(u'\x1b[10;10R')
#
#            y, x = term.get_location(timeout=0.01)
#            assert (math.floor(time.time() - stime) == 0.0)
#            assert (y, x) == (10, 10)
#    child()


def test_keystroke_default_args():
    """Test keyboard.Keystroke constructor with default arguments."""
    from blessed.keyboard import Keystroke
    ks = Keystroke()
    assert ks._name is None
    assert ks.name == ks._name
    assert ks._code is None
    assert ks.code == ks._code
    assert u'x' == u'x' + ks
    assert not ks.is_sequence
    assert repr(ks) in ("u''",  # py26, 27
                        "''",)  # py33


def test_a_keystroke():
    """Test keyboard.Keystroke constructor with set arguments."""
    from blessed.keyboard import Keystroke
    ks = Keystroke(ucs=u'x', code=1, name=u'the X')
    assert ks._name == u'the X'
    assert ks.name == ks._name
    assert ks._code == 1
    assert ks.code == ks._code
    assert u'xx' == u'x' + ks
    assert ks.is_sequence
    assert repr(ks) == "the X"


def test_get_keyboard_codes():
<<<<<<< HEAD
    """Test all values returned by get_keyboard_codes are from curses."""
    from blessed.keyboard import (
        get_keyboard_codes,
        CURSES_KEYCODE_OVERRIDE_MIXIN,
    )
    exemptions = dict(CURSES_KEYCODE_OVERRIDE_MIXIN)
    for value, keycode in get_keyboard_codes().items():
=======
    "Test all values returned by get_keyboard_codes are from curses."
    import blessed.keyboard
    exemptions = dict(blessed.keyboard.CURSES_KEYCODE_OVERRIDE_MIXIN)
    for value, keycode in blessed.keyboard.get_keyboard_codes().items():
>>>>>>> 57eddf70
        if keycode in exemptions:
            assert value == exemptions[keycode]
            continue
        if keycode[4:] in blessed.keyboard._CURSES_KEYCODE_ADDINS:
            assert not hasattr(curses, keycode)
            assert hasattr(blessed.keyboard, keycode)
            assert getattr(blessed.keyboard, keycode) == value
        else:
            assert hasattr(curses, keycode)
            assert getattr(curses, keycode) == value


def test_alternative_left_right():
    """Test _alternative_left_right behavior for space/backspace."""
    from blessed.keyboard import _alternative_left_right
    term = mock.Mock()
    term._cuf1 = u''
    term._cub1 = u''
    assert not bool(_alternative_left_right(term))
    term._cuf1 = u' '
    term._cub1 = u'\b'
    assert not bool(_alternative_left_right(term))
    term._cuf1 = u'seq-right'
    term._cub1 = u'seq-left'
    assert (_alternative_left_right(term) == {
        u'seq-right': curses.KEY_RIGHT,
        u'seq-left': curses.KEY_LEFT})


def test_cuf1_and_cub1_as_RIGHT_LEFT(all_terms):
    """Test that cuf1 and cub1 are assigned KEY_RIGHT and KEY_LEFT."""
    from blessed.keyboard import get_keyboard_sequences

    @as_subprocess
    def child(kind):
        term = TestTerminal(kind=kind, force_styling=True)
        keymap = get_keyboard_sequences(term)
        if term._cuf1:
            assert term._cuf1 in keymap
            assert keymap[term._cuf1] == term.KEY_RIGHT
        if term._cub1:
            assert term._cub1 in keymap
            if term._cub1 == '\b':
                assert keymap[term._cub1] == term.KEY_BACKSPACE
            else:
                assert keymap[term._cub1] == term.KEY_LEFT

    child(all_terms)


def test_get_keyboard_sequences_sort_order():
    """ordereddict ensures sequences are ordered longest-first."""
    @as_subprocess
    def child(kind):
        term = TestTerminal(kind=kind, force_styling=True)
        maxlen = None
        for sequence, code in term._keymap.items():
            if maxlen is not None:
                assert len(sequence) <= maxlen
            assert sequence
            maxlen = len(sequence)
    child(kind='xterm-256color')


def test_get_keyboard_sequence(monkeypatch):
    """Test keyboard.get_keyboard_sequence."""
    import blessed.keyboard

    (KEY_SMALL, KEY_LARGE, KEY_MIXIN) = range(3)
    (CAP_SMALL, CAP_LARGE) = 'cap-small cap-large'.split()
    (SEQ_SMALL, SEQ_LARGE, SEQ_MIXIN, SEQ_ALT_CUF1, SEQ_ALT_CUB1) = (
        b'seq-small-a',
        b'seq-large-abcdefg',
        b'seq-mixin',
        b'seq-alt-cuf1',
        b'seq-alt-cub1_')

    # patch curses functions
    monkeypatch.setattr(curses, 'tigetstr',
                        lambda cap: {CAP_SMALL: SEQ_SMALL,
                                     CAP_LARGE: SEQ_LARGE}[cap])

    monkeypatch.setattr(blessed.keyboard, 'capability_names',
                        dict(((KEY_SMALL, CAP_SMALL,),
                              (KEY_LARGE, CAP_LARGE,))))

    # patch global sequence mix-in
    monkeypatch.setattr(blessed.keyboard,
                        'DEFAULT_SEQUENCE_MIXIN', (
                            (SEQ_MIXIN.decode('latin1'), KEY_MIXIN),))

    # patch for _alternative_left_right
    term = mock.Mock()
    term._cuf1 = SEQ_ALT_CUF1.decode('latin1')
    term._cub1 = SEQ_ALT_CUB1.decode('latin1')
    keymap = blessed.keyboard.get_keyboard_sequences(term)

    assert list(keymap.items()) == [
        (SEQ_LARGE.decode('latin1'), KEY_LARGE),
        (SEQ_ALT_CUB1.decode('latin1'), curses.KEY_LEFT),
        (SEQ_ALT_CUF1.decode('latin1'), curses.KEY_RIGHT),
        (SEQ_SMALL.decode('latin1'), KEY_SMALL),
        (SEQ_MIXIN.decode('latin1'), KEY_MIXIN)]


def test_resolve_sequence():
    """Test resolve_sequence for order-dependent mapping."""
    from blessed.keyboard import resolve_sequence, OrderedDict
    mapper = OrderedDict(((u'SEQ1', 1),
                          (u'SEQ2', 2),
                          # takes precedence over LONGSEQ, first-match
                          (u'KEY_LONGSEQ_longest', 3),
                          (u'LONGSEQ', 4),
                          # wont match, LONGSEQ is first-match in this order
                          (u'LONGSEQ_longer', 5),
                          # falls through for L{anything_else}
                          (u'L', 6)))
    codes = {1: u'KEY_SEQ1',
             2: u'KEY_SEQ2',
             3: u'KEY_LONGSEQ_longest',
             4: u'KEY_LONGSEQ',
             5: u'KEY_LONGSEQ_longer',
             6: u'KEY_L'}
    ks = resolve_sequence(u'', mapper, codes)
    assert ks == u''
    assert ks.name is None
    assert ks.code is None
    assert not ks.is_sequence
    assert repr(ks) in ("u''",  # py26, 27
                        "''",)  # py33

    ks = resolve_sequence(u'notfound', mapper=mapper, codes=codes)
    assert ks == u'n'
    assert ks.name is None
    assert ks.code is None
    assert not ks.is_sequence
    assert repr(ks) in (u"u'n'", "'n'",)

    ks = resolve_sequence(u'SEQ1', mapper, codes)
    assert ks == u'SEQ1'
    assert ks.name == u'KEY_SEQ1'
    assert ks.code == 1
    assert ks.is_sequence
    assert repr(ks) in (u"KEY_SEQ1", "KEY_SEQ1")

    ks = resolve_sequence(u'LONGSEQ_longer', mapper, codes)
    assert ks == u'LONGSEQ'
    assert ks.name == u'KEY_LONGSEQ'
    assert ks.code == 4
    assert ks.is_sequence
    assert repr(ks) in (u"KEY_LONGSEQ", "KEY_LONGSEQ")

    ks = resolve_sequence(u'LONGSEQ', mapper, codes)
    assert ks == u'LONGSEQ'
    assert ks.name == u'KEY_LONGSEQ'
    assert ks.code == 4
    assert ks.is_sequence
    assert repr(ks) in (u"KEY_LONGSEQ", "KEY_LONGSEQ")

    ks = resolve_sequence(u'Lxxxxx', mapper, codes)
    assert ks == u'L'
    assert ks.name == u'KEY_L'
    assert ks.code == 6
    assert ks.is_sequence
    assert repr(ks) in (u"KEY_L", "KEY_L")


def test_keyboard_prefixes():
    """Test keyboard.prefixes."""
    from blessed.keyboard import get_leading_prefixes
    keys = ['abc', 'abdf', 'e', 'jkl']
    pfs = get_leading_prefixes(keys)
    assert pfs == set([u'a', u'ab', u'abd', u'j', u'jk'])


def test_keypad_mixins_and_aliases():
    """Test PC-Style function key translations when in ``keypad`` mode."""
    # Key     plain   app     modified
    # Up      ^[[A    ^[OA    ^[[1;mA
    # Down    ^[[B    ^[OB    ^[[1;mB
    # Right   ^[[C    ^[OC    ^[[1;mC
    # Left    ^[[D    ^[OD    ^[[1;mD
    # End     ^[[F    ^[OF    ^[[1;mF
    # Home    ^[[H    ^[OH    ^[[1;mH
    @as_subprocess
    def child(kind):
        term = TestTerminal(kind=kind, force_styling=True)
        from blessed.keyboard import resolve_sequence

        resolve = functools.partial(resolve_sequence,
                                    mapper=term._keymap,
                                    codes=term._keycodes)

        assert resolve(unichr(10)).name == "KEY_ENTER"
        assert resolve(unichr(13)).name == "KEY_ENTER"
        assert resolve(unichr(8)).name == "KEY_BACKSPACE"
        assert resolve(unichr(9)).name == "KEY_TAB"
        assert resolve(unichr(27)).name == "KEY_ESCAPE"
        assert resolve(unichr(127)).name == "KEY_BACKSPACE"
        assert resolve(u"\x1b[A").name == "KEY_UP"
        assert resolve(u"\x1b[B").name == "KEY_DOWN"
        assert resolve(u"\x1b[C").name == "KEY_RIGHT"
        assert resolve(u"\x1b[D").name == "KEY_LEFT"
        assert resolve(u"\x1b[U").name == "KEY_PGDOWN"
        assert resolve(u"\x1b[V").name == "KEY_PGUP"
        assert resolve(u"\x1b[H").name == "KEY_HOME"
        assert resolve(u"\x1b[F").name == "KEY_END"
        assert resolve(u"\x1b[K").name == "KEY_END"
        assert resolve(u"\x1bOM").name == "KEY_ENTER"
        assert resolve(u"\x1bOj").name == "KEY_KP_MULTIPLY"
        assert resolve(u"\x1bOk").name == "KEY_KP_ADD"
        assert resolve(u"\x1bOl").name == "KEY_KP_SEPARATOR"
        assert resolve(u"\x1bOm").name == "KEY_KP_SUBTRACT"
        assert resolve(u"\x1bOn").name == "KEY_KP_DECIMAL"
        assert resolve(u"\x1bOo").name == "KEY_KP_DIVIDE"
        assert resolve(u"\x1bOX").name == "KEY_KP_EQUAL"
        assert resolve(u"\x1bOp").name == "KEY_KP_0"
        assert resolve(u"\x1bOq").name == "KEY_KP_1"
        assert resolve(u"\x1bOr").name == "KEY_KP_2"
        assert resolve(u"\x1bOs").name == "KEY_KP_3"
        assert resolve(u"\x1bOt").name == "KEY_KP_4"
        assert resolve(u"\x1bOu").name == "KEY_KP_5"
        assert resolve(u"\x1bOv").name == "KEY_KP_6"
        assert resolve(u"\x1bOw").name == "KEY_KP_7"
        assert resolve(u"\x1bOx").name == "KEY_KP_8"
        assert resolve(u"\x1bOy").name == "KEY_KP_9"
        assert resolve(u"\x1b[1~").name == "KEY_FIND"
        assert resolve(u"\x1b[2~").name == "KEY_INSERT"
        assert resolve(u"\x1b[3~").name == "KEY_DELETE"
        assert resolve(u"\x1b[4~").name == "KEY_SELECT"
        assert resolve(u"\x1b[5~").name == "KEY_PGUP"
        assert resolve(u"\x1b[6~").name == "KEY_PGDOWN"
        assert resolve(u"\x1b[7~").name == "KEY_HOME"
        assert resolve(u"\x1b[8~").name == "KEY_END"
        assert resolve(u"\x1b[OA").name == "KEY_UP"
        assert resolve(u"\x1b[OB").name == "KEY_DOWN"
        assert resolve(u"\x1b[OC").name == "KEY_RIGHT"
        assert resolve(u"\x1b[OD").name == "KEY_LEFT"
        assert resolve(u"\x1b[OF").name == "KEY_END"
        assert resolve(u"\x1b[OH").name == "KEY_HOME"
        assert resolve(u"\x1bOP").name == "KEY_F1"
        assert resolve(u"\x1bOQ").name == "KEY_F2"
        assert resolve(u"\x1bOR").name == "KEY_F3"
        assert resolve(u"\x1bOS").name == "KEY_F4"

    child('xterm')<|MERGE_RESOLUTION|>--- conflicted
+++ resolved
@@ -678,7 +678,6 @@
 
 
 def test_get_keyboard_codes():
-<<<<<<< HEAD
     """Test all values returned by get_keyboard_codes are from curses."""
     from blessed.keyboard import (
         get_keyboard_codes,
@@ -686,12 +685,6 @@
     )
     exemptions = dict(CURSES_KEYCODE_OVERRIDE_MIXIN)
     for value, keycode in get_keyboard_codes().items():
-=======
-    "Test all values returned by get_keyboard_codes are from curses."
-    import blessed.keyboard
-    exemptions = dict(blessed.keyboard.CURSES_KEYCODE_OVERRIDE_MIXIN)
-    for value, keycode in blessed.keyboard.get_keyboard_codes().items():
->>>>>>> 57eddf70
         if keycode in exemptions:
             assert value == exemptions[keycode]
             continue
