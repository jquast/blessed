--- conflicted
+++ resolved
@@ -1,13 +1,4 @@
-<<<<<<< HEAD
-"This sub-module provides 'keyboard awareness'."
-
-__author__ = 'Jeff Quast <contact@jeffquast.com>'
-__license__ = 'MIT'
-
-__all__ = ['Keystroke', 'get_keyboard_codes', 'get_keyboard_sequences', 'prefixes']
-=======
 """This sub-module provides 'keyboard awareness'."""
->>>>>>> e6414a51
 
 # std imports
 import curses.has_key
