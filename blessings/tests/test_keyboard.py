# -*- coding: utf-8 -*-
"Tests for keyboard support."
# std imports
import functools
import tempfile
try:
    from StringIO import StringIO
except ImportError:
    import io
    StringIO = io.StringIO
import platform
import signal
import curses
import time
import math
import tty   # NOQA
import pty
import sys
import os

# local
from .accessories import (
    read_until_eof,
    read_until_semaphore,
    SEND_SEMAPHORE,
    RECV_SEMAPHORE,
    as_subprocess,
    TestTerminal,
    SEMAPHORE,
    all_terms,
    echo_off,
    xterms,
)

# 3rd-party
import pytest
import mock

if sys.version_info[0] == 3:
    unichr = chr


def test_char_is_ready_interrupted():
    "_char_is_ready() should not be interrupted with a signal handler."
    pid, master_fd = pty.fork()
    if pid == 0:
        try:
            cov = __import__('cov_core_init').init()
        except ImportError:
            cov = None

        # child pauses, writes semaphore and begins awaiting input
        global got_sigwinch
        got_sigwinch = False

        def on_resize(sig, action):
            global got_sigwinch
            got_sigwinch = True

        term = TestTerminal()
        signal.signal(signal.SIGWINCH, on_resize)
        read_until_semaphore(sys.__stdin__.fileno(), semaphore=SEMAPHORE)
        os.write(sys.__stdout__.fileno(), SEMAPHORE)
        with term.keystroke_input(raw=True):
            assert term.keystroke(timeout=1.05) == u''
        os.write(sys.__stdout__.fileno(), b'complete')
        assert got_sigwinch
        if cov is not None:
            cov.stop()
            cov.save()
        os._exit(0)

    with echo_off(master_fd):
        os.write(master_fd, SEND_SEMAPHORE)
        read_until_semaphore(master_fd)
        stime = time.time()
        os.kill(pid, signal.SIGWINCH)
        output = read_until_eof(master_fd)

    pid, status = os.waitpid(pid, 0)
    assert output == u'complete'
    assert os.WEXITSTATUS(status) == 0
    assert math.floor(time.time() - stime) == 1.0


def test_char_is_ready_interrupted_nonetype():
    "_char_is_ready() should also allow interruption with timeout of None."
    pid, master_fd = pty.fork()
    if pid == 0:
        try:
            cov = __import__('cov_core_init').init()
        except ImportError:
            cov = None

        # child pauses, writes semaphore and begins awaiting input
        global got_sigwinch
        got_sigwinch = False

        def on_resize(sig, action):
            global got_sigwinch
            got_sigwinch = True

        term = TestTerminal()
        signal.signal(signal.SIGWINCH, on_resize)
        read_until_semaphore(sys.__stdin__.fileno(), semaphore=SEMAPHORE)
        os.write(sys.__stdout__.fileno(), SEMAPHORE)
        with term.keystroke_input(raw=True):
            term.keystroke(timeout=1)
        os.write(sys.__stdout__.fileno(), b'complete')
        assert got_sigwinch
        if cov is not None:
            cov.stop()
            cov.save()
        os._exit(0)

    with echo_off(master_fd):
        os.write(master_fd, SEND_SEMAPHORE)
        read_until_semaphore(master_fd)
        stime = time.time()
        time.sleep(0.05)
        os.kill(pid, signal.SIGWINCH)
        output = read_until_eof(master_fd)

    pid, status = os.waitpid(pid, 0)
    assert output == u'complete'
    assert os.WEXITSTATUS(status) == 0
    assert math.floor(time.time() - stime) == 1.0


def test_char_is_ready_interrupted_interruptable():
    "_char_is_ready() may be interrupted when interruptable=False."
    pid, master_fd = pty.fork()
    if pid == 0:
        try:
            cov = __import__('cov_core_init').init()
        except ImportError:
            cov = None

        # child pauses, writes semaphore and begins awaiting input
        global got_sigwinch
        got_sigwinch = False

        def on_resize(sig, action):
            global got_sigwinch
            got_sigwinch = True

        term = TestTerminal()
        signal.signal(signal.SIGWINCH, on_resize)
        read_until_semaphore(sys.__stdin__.fileno(), semaphore=SEMAPHORE)
        os.write(sys.__stdout__.fileno(), SEMAPHORE)
        with term.keystroke_input(raw=True):
            term.keystroke(timeout=1.05, interruptable=False)
        os.write(sys.__stdout__.fileno(), b'complete')
        assert got_sigwinch
        if cov is not None:
            cov.stop()
            cov.save()
        os._exit(0)

    with echo_off(master_fd):
        os.write(master_fd, SEND_SEMAPHORE)
        read_until_semaphore(master_fd)
        stime = time.time()
        time.sleep(0.05)
        os.kill(pid, signal.SIGWINCH)
        output = read_until_eof(master_fd)

    pid, status = os.waitpid(pid, 0)
    assert output == u'complete'
    assert os.WEXITSTATUS(status) == 0
    assert math.floor(time.time() - stime) == 0.0


def test_char_is_ready_interrupted_nonetype_interruptable():
    """_char_is_ready() may be interrupted when interruptable=False with
    timeout None."""
    pid, master_fd = pty.fork()
    if pid == 0:
        try:
            cov = __import__('cov_core_init').init()
        except ImportError:
            cov = None

        # child pauses, writes semaphore and begins awaiting input
        global got_sigwinch
        got_sigwinch = False

        def on_resize(sig, action):
            global got_sigwinch
            got_sigwinch = True

        term = TestTerminal()
        signal.signal(signal.SIGWINCH, on_resize)
        read_until_semaphore(sys.__stdin__.fileno(), semaphore=SEMAPHORE)
        os.write(sys.__stdout__.fileno(), SEMAPHORE)
        with term.keystroke_input(raw=True):
            term.keystroke(timeout=None, interruptable=False)
        os.write(sys.__stdout__.fileno(), b'complete')
        assert got_sigwinch
        if cov is not None:
            cov.stop()
            cov.save()
        os._exit(0)

    with echo_off(master_fd):
        os.write(master_fd, SEND_SEMAPHORE)
        read_until_semaphore(master_fd)
        stime = time.time()
        time.sleep(0.05)
        os.kill(pid, signal.SIGWINCH)
        os.write(master_fd, b'X')
        output = read_until_eof(master_fd)

    pid, status = os.waitpid(pid, 0)
    assert output == u'complete'
    assert os.WEXITSTATUS(status) == 0
    assert math.floor(time.time() - stime) == 0.0


def test_keystroke_input_no_kb():
    "keystroke_input() should not call tty.setcbreak() without keyboard."
    @as_subprocess
    def child():
        with tempfile.NamedTemporaryFile() as stream:
            term = TestTerminal(stream=stream)
            with mock.patch("tty.setcbreak") as mock_setcbreak:
                with term.keystroke_input():
                    assert not mock_setcbreak.called
                assert term._keyboard_fd is None
    child()


def test_notty_kb_is_None():
    "term._keyboard_fd should be None when os.isatty returns False."
    # in this scenerio, stream is sys.__stdout__,
    # but os.isatty(0) is False,
    # such as when piping output to less(1)
    @as_subprocess
    def child():
        with mock.patch("os.isatty") as mock_isatty:
            mock_isatty.return_value = False
            term = TestTerminal()
            assert term._keyboard_fd is None
    child()


def test_raw_input_no_kb():
    "keystroke_input(raw=True) should not call tty.setraw() without keyboard."
    @as_subprocess
    def child():
        with tempfile.NamedTemporaryFile() as stream:
            term = TestTerminal(stream=stream)
            with mock.patch("tty.setraw") as mock_setraw:
                with term.keystroke_input(raw=True):
                    assert not mock_setraw.called
            assert term._keyboard_fd is None
    child()


def test_char_is_ready_no_kb():
    "_char_is_ready() always immediately returns False without a keyboard."
    @as_subprocess
    def child():
        term = TestTerminal(stream=StringIO())
        stime = time.time()
<<<<<<< HEAD
        assert term._keyboard_fd is None
        assert term._char_is_ready(timeout=1.1) is False
        assert (math.floor(time.time() - stime) == 1.0)
=======
        assert term.keyboard_fd is None
        assert not term._char_is_ready(timeout=1.1)
        assert math.floor(time.time() - stime) == 1.0
>>>>>>> da179b79
    child()


def test_keystroke_0s_keystroke_input_noinput():
    "0-second keystroke without input; '' should be returned."
    @as_subprocess
    def child():
        term = TestTerminal()
        with term.keystroke_input():
            stime = time.time()
            inp = term.keystroke(timeout=0)
            assert (inp == u'')
            assert (math.floor(time.time() - stime) == 0.0)
    child()


def test_keystroke_0s_keystroke_input_noinput_nokb():
    "0-second keystroke without data in input stream and no keyboard/tty."
    @as_subprocess
    def child():
        term = TestTerminal(stream=StringIO())
        with term.keystroke_input():
            stime = time.time()
            inp = term.keystroke(timeout=0)
            assert (inp == u'')
            assert (math.floor(time.time() - stime) == 0.0)
    child()


def test_keystroke_1s_keystroke_input_noinput():
    "1-second keystroke without input; '' should be returned after ~1 second."
    @as_subprocess
    def child():
        term = TestTerminal()
        with term.keystroke_input():
            stime = time.time()
            inp = term.keystroke(timeout=1)
            assert (inp == u'')
            assert (math.floor(time.time() - stime) == 1.0)
    child()


def test_keystroke_1s_keystroke_input_noinput_nokb():
    "1-second keystroke without input or keyboard."
    @as_subprocess
    def child():
        term = TestTerminal(stream=StringIO())
        with term.keystroke_input():
            stime = time.time()
            inp = term.keystroke(timeout=1)
            assert (inp == u'')
            assert (math.floor(time.time() - stime) == 1.0)
    child()


def test_keystroke_0s_keystroke_input_with_input():
    "0-second keystroke with input; Keypress should be immediately returned."
    pid, master_fd = pty.fork()
    if pid == 0:
        try:
            cov = __import__('cov_core_init').init()
        except ImportError:
            cov = None
        # child pauses, writes semaphore and begins awaiting input
        term = TestTerminal()
        read_until_semaphore(sys.__stdin__.fileno(), semaphore=SEMAPHORE)
        os.write(sys.__stdout__.fileno(), SEMAPHORE)
        with term.keystroke_input():
            inp = term.keystroke(timeout=0)
            os.write(sys.__stdout__.fileno(), inp.encode('utf-8'))
        if cov is not None:
            cov.stop()
            cov.save()
        os._exit(0)

    with echo_off(master_fd):
        os.write(master_fd, SEND_SEMAPHORE)
        os.write(master_fd, u'x'.encode('ascii'))
        read_until_semaphore(master_fd)
        stime = time.time()
        output = read_until_eof(master_fd)

    pid, status = os.waitpid(pid, 0)
    assert output == u'x'
    assert os.WEXITSTATUS(status) == 0
    assert math.floor(time.time() - stime) == 0.0


def test_keystroke_keystroke_input_with_input_slowly():
    "0-second keystroke with input; Keypress should be immediately returned."
    pid, master_fd = pty.fork()
    if pid == 0:
        try:
            cov = __import__('cov_core_init').init()
        except ImportError:
            cov = None
        # child pauses, writes semaphore and begins awaiting input
        term = TestTerminal()
        read_until_semaphore(sys.__stdin__.fileno(), semaphore=SEMAPHORE)
        os.write(sys.__stdout__.fileno(), SEMAPHORE)
        with term.keystroke_input():
            while True:
                inp = term.keystroke(timeout=0.5)
                os.write(sys.__stdout__.fileno(), inp.encode('utf-8'))
                if inp == 'X':
                    break
        if cov is not None:
            cov.stop()
            cov.save()
        os._exit(0)

    with echo_off(master_fd):
        os.write(master_fd, SEND_SEMAPHORE)
        os.write(master_fd, u'a'.encode('ascii'))
        time.sleep(0.1)
        os.write(master_fd, u'b'.encode('ascii'))
        time.sleep(0.1)
        os.write(master_fd, u'cdefgh'.encode('ascii'))
        time.sleep(0.1)
        os.write(master_fd, u'X'.encode('ascii'))
        read_until_semaphore(master_fd)
        stime = time.time()
        output = read_until_eof(master_fd)

    pid, status = os.waitpid(pid, 0)
    assert output == u'abcdefghX'
    assert os.WEXITSTATUS(status) == 0
    assert math.floor(time.time() - stime) == 0.0


def test_keystroke_0s_keystroke_input_multibyte_utf8():
    "0-second keystroke with multibyte utf-8 input; should decode immediately."
    # utf-8 bytes represent "latin capital letter upsilon".
    pid, master_fd = pty.fork()
    if pid == 0:  # child
        try:
            cov = __import__('cov_core_init').init()
        except ImportError:
            cov = None
        term = TestTerminal()
        read_until_semaphore(sys.__stdin__.fileno(), semaphore=SEMAPHORE)
        os.write(sys.__stdout__.fileno(), SEMAPHORE)
        with term.keystroke_input():
            inp = term.keystroke(timeout=0)
            os.write(sys.__stdout__.fileno(), inp.encode('utf-8'))
        if cov is not None:
            cov.stop()
            cov.save()
        os._exit(0)

    with echo_off(master_fd):
        os.write(master_fd, SEND_SEMAPHORE)
        os.write(master_fd, u'\u01b1'.encode('utf-8'))
        read_until_semaphore(master_fd)
        stime = time.time()
        output = read_until_eof(master_fd)
    pid, status = os.waitpid(pid, 0)
    assert output == u'Ʊ'
    assert os.WEXITSTATUS(status) == 0
    assert math.floor(time.time() - stime) == 0.0


@pytest.mark.skipif(os.environ.get('TRAVIS', None) is not None or
                    platform.python_implementation() == 'PyPy',
                    reason="travis-ci nor pypy handle ^C very well.")
def test_keystroke_0s_raw_input_ctrl_c():
    "0-second keystroke with raw allows receiving ^C."
    pid, master_fd = pty.fork()
    if pid == 0:  # child
        try:
            cov = __import__('cov_core_init').init()
        except ImportError:
            cov = None
        term = TestTerminal()
        read_until_semaphore(sys.__stdin__.fileno(), semaphore=SEMAPHORE)
        with term.keystroke_input(raw=True):
            os.write(sys.__stdout__.fileno(), RECV_SEMAPHORE)
            inp = term.keystroke(timeout=0)
            os.write(sys.__stdout__.fileno(), inp.encode('latin1'))
        if cov is not None:
            cov.stop()
            cov.save()
        os._exit(0)

    with echo_off(master_fd):
        os.write(master_fd, SEND_SEMAPHORE)
        # ensure child is in raw mode before sending ^C,
        read_until_semaphore(master_fd)
        os.write(master_fd, u'\x03'.encode('latin1'))
        stime = time.time()
        output = read_until_eof(master_fd)
    pid, status = os.waitpid(pid, 0)
    assert (output == u'\x03' or
            output == u'' and not os.isatty(0))
    assert os.WEXITSTATUS(status) == 0
    assert math.floor(time.time() - stime) == 0.0


def test_keystroke_0s_keystroke_input_sequence():
    "0-second keystroke with multibyte sequence; should decode immediately."
    pid, master_fd = pty.fork()
    if pid == 0:  # child
        try:
            cov = __import__('cov_core_init').init()
        except ImportError:
            cov = None
        term = TestTerminal()
        os.write(sys.__stdout__.fileno(), SEMAPHORE)
        with term.keystroke_input():
            inp = term.keystroke(timeout=0)
            os.write(sys.__stdout__.fileno(), inp.name.encode('ascii'))
            sys.stdout.flush()
        if cov is not None:
            cov.stop()
            cov.save()
        os._exit(0)

    with echo_off(master_fd):
        os.write(master_fd, u'\x1b[D'.encode('ascii'))
        read_until_semaphore(master_fd)
        stime = time.time()
        output = read_until_eof(master_fd)
    pid, status = os.waitpid(pid, 0)
    assert output == u'KEY_LEFT'
    assert os.WEXITSTATUS(status) == 0
    assert math.floor(time.time() - stime) == 0.0


def test_keystroke_1s_keystroke_input_with_input():
    "1-second keystroke w/multibyte sequence; should return after ~1 second."
    pid, master_fd = pty.fork()
    if pid == 0:  # child
        try:
            cov = __import__('cov_core_init').init()
        except ImportError:
            cov = None
        term = TestTerminal()
        os.write(sys.__stdout__.fileno(), SEMAPHORE)
        with term.keystroke_input():
            inp = term.keystroke(timeout=3)
            os.write(sys.__stdout__.fileno(), inp.name.encode('utf-8'))
            sys.stdout.flush()
        if cov is not None:
            cov.stop()
            cov.save()
        os._exit(0)

    with echo_off(master_fd):
        read_until_semaphore(master_fd)
        stime = time.time()
        time.sleep(1)
        os.write(master_fd, u'\x1b[C'.encode('ascii'))
        output = read_until_eof(master_fd)

    pid, status = os.waitpid(pid, 0)
    assert output == u'KEY_RIGHT'
    assert os.WEXITSTATUS(status) == 0
    assert math.floor(time.time() - stime) == 1.0


def test_esc_delay_keystroke_input_035():
    "esc_delay will cause a single ESC (\\x1b) to delay for 0.35."
    pid, master_fd = pty.fork()
    if pid == 0:  # child
        try:
            cov = __import__('cov_core_init').init()
        except ImportError:
            cov = None
        term = TestTerminal()
        os.write(sys.__stdout__.fileno(), SEMAPHORE)
        with term.keystroke_input():
            stime = time.time()
            inp = term.keystroke(timeout=5)
            measured_time = (time.time() - stime) * 100
            os.write(sys.__stdout__.fileno(), (
                '%s %i' % (inp.name, measured_time,)).encode('ascii'))
            sys.stdout.flush()
        if cov is not None:
            cov.stop()
            cov.save()
        os._exit(0)

    with echo_off(master_fd):
        read_until_semaphore(master_fd)
        stime = time.time()
        os.write(master_fd, u'\x1b'.encode('ascii'))
        key_name, duration_ms = read_until_eof(master_fd).split()

    pid, status = os.waitpid(pid, 0)
    assert key_name == u'KEY_ESCAPE'
    assert os.WEXITSTATUS(status) == 0
    assert math.floor(time.time() - stime) == 0.0
    assert 34 <= int(duration_ms) <= 45, duration_ms


def test_esc_delay_keystroke_input_135():
    "esc_delay=1.35 will cause a single ESC (\\x1b) to delay for 1.35."
    pid, master_fd = pty.fork()
    if pid == 0:  # child
        try:
            cov = __import__('cov_core_init').init()
        except ImportError:
            cov = None
        term = TestTerminal()
        os.write(sys.__stdout__.fileno(), SEMAPHORE)
        with term.keystroke_input():
            stime = time.time()
            inp = term.keystroke(timeout=5, esc_delay=1.35)
            measured_time = (time.time() - stime) * 100
            os.write(sys.__stdout__.fileno(), (
                '%s %i' % (inp.name, measured_time,)).encode('ascii'))
            sys.stdout.flush()
        if cov is not None:
            cov.stop()
            cov.save()
        os._exit(0)

    with echo_off(master_fd):
        read_until_semaphore(master_fd)
        stime = time.time()
        os.write(master_fd, u'\x1b'.encode('ascii'))
        key_name, duration_ms = read_until_eof(master_fd).split()

    pid, status = os.waitpid(pid, 0)
    assert key_name == u'KEY_ESCAPE'
    assert os.WEXITSTATUS(status) == 0
    assert math.floor(time.time() - stime) == 1.0
    assert 134 <= int(duration_ms) <= 145, int(duration_ms)


def test_esc_delay_keystroke_input_timout_0():
    """esc_delay still in effect with timeout of 0 ("nonblocking")."""
    pid, master_fd = pty.fork()
    if pid == 0:  # child
        try:
            cov = __import__('cov_core_init').init()
        except ImportError:
            cov = None
        term = TestTerminal()
        os.write(sys.__stdout__.fileno(), SEMAPHORE)
        with term.keystroke_input():
            stime = time.time()
            inp = term.keystroke(timeout=0)
            measured_time = (time.time() - stime) * 100
            os.write(sys.__stdout__.fileno(), (
                '%s %i' % (inp.name, measured_time,)).encode('ascii'))
            sys.stdout.flush()
        if cov is not None:
            cov.stop()
            cov.save()
        os._exit(0)

    with echo_off(master_fd):
        os.write(master_fd, u'\x1b'.encode('ascii'))
        read_until_semaphore(master_fd)
        stime = time.time()
        key_name, duration_ms = read_until_eof(master_fd).split()

    pid, status = os.waitpid(pid, 0)
    assert key_name == u'KEY_ESCAPE'
    assert os.WEXITSTATUS(status) == 0
    assert math.floor(time.time() - stime) == 0.0
    assert 34 <= int(duration_ms) <= 45, int(duration_ms)


def test_keystroke_default_args():
    "Test keyboard.Keystroke constructor with default arguments."
    from blessings.keyboard import Keystroke
    ks = Keystroke()
    assert ks._name is None
    assert ks.name == ks._name
    assert ks._code is None
    assert ks.code == ks._code
    assert u'x' == u'x' + ks
    assert not ks.is_sequence
    assert repr(ks) in ("u''",  # py26, 27
                        "''",)  # py33


def test_a_keystroke():
    "Test keyboard.Keystroke constructor with set arguments."
    from blessings.keyboard import Keystroke
    ks = Keystroke(ucs=u'x', code=1, name=u'the X')
    assert ks._name == u'the X'
    assert ks.name == ks._name
    assert ks._code == 1
    assert ks.code == ks._code
    assert u'xx' == u'x' + ks
    assert ks.is_sequence
    assert repr(ks) == "the X"


def test_get_keyboard_codes():
    "Test all values returned by get_keyboard_codes are from curses."
    from blessings.keyboard import (
        get_keyboard_codes,
        CURSES_KEYCODE_OVERRIDE_MIXIN,
    )
    exemptions = dict(CURSES_KEYCODE_OVERRIDE_MIXIN)
    for value, keycode in get_keyboard_codes().items():
        if keycode in exemptions:
            assert value == exemptions[keycode]
            continue
        assert hasattr(curses, keycode)
        assert getattr(curses, keycode) == value


def test_alternative_left_right():
    "Test _alternative_left_right behavior for space/backspace."
    from blessings.keyboard import _alternative_left_right
    term = mock.Mock()
    term._cuf1 = u''
    term._cub1 = u''
    assert not bool(_alternative_left_right(term))
    term._cuf1 = u' '
    term._cub1 = u'\b'
    assert not bool(_alternative_left_right(term))
    term._cuf1 = u'seq-right'
    term._cub1 = u'seq-left'
    assert (_alternative_left_right(term) == {
        u'seq-right': curses.KEY_RIGHT,
        u'seq-left': curses.KEY_LEFT})


def test_cuf1_and_cub1_as_RIGHT_LEFT(all_terms):
    "Test that cuf1 and cub1 are assigned KEY_RIGHT and KEY_LEFT."
    from blessings.keyboard import get_keyboard_sequences

    @as_subprocess
    def child(kind):
        term = TestTerminal(kind=kind, force_styling=True)
        keymap = get_keyboard_sequences(term)
        if term._cuf1:
            assert term._cuf1 in keymap
            assert keymap[term._cuf1] == term.KEY_RIGHT
        if term._cub1:
            assert term._cub1 in keymap
            if term._cub1 == '\b':
                assert keymap[term._cub1] == term.KEY_BACKSPACE
            else:
                assert keymap[term._cub1] == term.KEY_LEFT

    child(all_terms)


def test_get_keyboard_sequences_sort_order(xterms):
    "ordereddict ensures sequences are ordered longest-first."
    @as_subprocess
    def child():
        term = TestTerminal(force_styling=True)
        maxlen = None
        for sequence, code in term._keymap.items():
            if maxlen is not None:
                assert len(sequence) <= maxlen
            assert sequence
            maxlen = len(sequence)
    child()


def test_get_keyboard_sequence(monkeypatch):
    "Test keyboard.get_keyboard_sequence. "
    import curses.has_key
    import blessings.keyboard

    (KEY_SMALL, KEY_LARGE, KEY_MIXIN) = range(3)
    (CAP_SMALL, CAP_LARGE) = 'cap-small cap-large'.split()
    (SEQ_SMALL, SEQ_LARGE, SEQ_MIXIN, SEQ_ALT_CUF1, SEQ_ALT_CUB1) = (
        b'seq-small-a',
        b'seq-large-abcdefg',
        b'seq-mixin',
        b'seq-alt-cuf1',
        b'seq-alt-cub1_')

    # patch curses functions
    monkeypatch.setattr(curses, 'tigetstr',
                        lambda cap: {CAP_SMALL: SEQ_SMALL,
                                     CAP_LARGE: SEQ_LARGE}[cap])

    monkeypatch.setattr(curses.has_key, '_capability_names',
                        dict(((KEY_SMALL, CAP_SMALL,),
                              (KEY_LARGE, CAP_LARGE,))))

    # patch global sequence mix-in
    monkeypatch.setattr(blessings.keyboard,
                        'DEFAULT_SEQUENCE_MIXIN', (
                            (SEQ_MIXIN.decode('latin1'), KEY_MIXIN),))

    # patch for _alternative_left_right
    term = mock.Mock()
    term._cuf1 = SEQ_ALT_CUF1.decode('latin1')
    term._cub1 = SEQ_ALT_CUB1.decode('latin1')
    keymap = blessings.keyboard.get_keyboard_sequences(term)

    assert list(keymap.items()) == [
        (SEQ_LARGE.decode('latin1'), KEY_LARGE),
        (SEQ_ALT_CUB1.decode('latin1'), curses.KEY_LEFT),
        (SEQ_ALT_CUF1.decode('latin1'), curses.KEY_RIGHT),
        (SEQ_SMALL.decode('latin1'), KEY_SMALL),
        (SEQ_MIXIN.decode('latin1'), KEY_MIXIN)]


def test_resolve_sequence():
    "Test resolve_sequence for order-dependent mapping."
    from blessings.keyboard import resolve_sequence, OrderedDict
    mapper = OrderedDict(((u'SEQ1', 1),
                          (u'SEQ2', 2),
                          # takes precedence over LONGSEQ, first-match
                          (u'KEY_LONGSEQ_longest', 3),
                          (u'LONGSEQ', 4),
                          # wont match, LONGSEQ is first-match in this order
                          (u'LONGSEQ_longer', 5),
                          # falls through for L{anything_else}
                          (u'L', 6)))
    codes = {1: u'KEY_SEQ1',
             2: u'KEY_SEQ2',
             3: u'KEY_LONGSEQ_longest',
             4: u'KEY_LONGSEQ',
             5: u'KEY_LONGSEQ_longer',
             6: u'KEY_L'}
    ks = resolve_sequence(u'', mapper, codes)
    assert ks == u''
    assert ks.name is None
    assert ks.code == None
    assert not ks.is_sequence
    assert repr(ks) in ("u''",  # py26, 27
                        "''",)  # py33

    ks = resolve_sequence(u'notfound', mapper=mapper, codes=codes)
    assert ks == u'n'
    assert ks.name is None
    assert ks.code is None
    assert not ks.is_sequence
    assert repr(ks) in (u"u'n'", "'n'",)

    ks = resolve_sequence(u'SEQ1', mapper, codes)
    assert ks == u'SEQ1'
    assert ks.name == u'KEY_SEQ1'
    assert ks.code == 1
    assert ks.is_sequence
    assert repr(ks) in (u"KEY_SEQ1", "KEY_SEQ1")

    ks = resolve_sequence(u'LONGSEQ_longer', mapper, codes)
    assert ks == u'LONGSEQ'
    assert ks.name == u'KEY_LONGSEQ'
    assert ks.code == 4
    assert ks.is_sequence
    assert repr(ks) in (u"KEY_LONGSEQ", "KEY_LONGSEQ")

    ks = resolve_sequence(u'LONGSEQ', mapper, codes)
    assert ks == u'LONGSEQ'
    assert ks.name == u'KEY_LONGSEQ'
    assert ks.code == 4
    assert ks.is_sequence
    assert repr(ks) in (u"KEY_LONGSEQ", "KEY_LONGSEQ")

    ks = resolve_sequence(u'Lxxxxx', mapper, codes)
    assert ks == u'L'
    assert ks.name == u'KEY_L'
    assert ks.code == 6
    assert ks.is_sequence
    assert repr(ks) in (u"KEY_L", "KEY_L")


def test_keypad_mixins_and_aliases():
    """ Test PC-Style function key translations when in ``keypad`` mode."""
    # Key     plain   app     modified
    # Up      ^[[A    ^[OA    ^[[1;mA
    # Down    ^[[B    ^[OB    ^[[1;mB
    # Right   ^[[C    ^[OC    ^[[1;mC
    # Left    ^[[D    ^[OD    ^[[1;mD
    # End     ^[[F    ^[OF    ^[[1;mF
    # Home    ^[[H    ^[OH    ^[[1;mH
    @as_subprocess
    def child(kind):
        term = TestTerminal(kind=kind, force_styling=True)
        from blessings.keyboard import resolve_sequence

        resolve = functools.partial(resolve_sequence,
                                    mapper=term._keymap,
                                    codes=term._keycodes)

        assert resolve(unichr(10)).name == "KEY_ENTER"
        assert resolve(unichr(13)).name == "KEY_ENTER"
        assert resolve(unichr(8)).name == "KEY_BACKSPACE"
        assert resolve(unichr(9)).name == "KEY_TAB"
        assert resolve(unichr(27)).name == "KEY_ESCAPE"
        assert resolve(unichr(127)).name == "KEY_DELETE"
        assert resolve(u"\x1b[A").name == "KEY_UP"
        assert resolve(u"\x1b[B").name == "KEY_DOWN"
        assert resolve(u"\x1b[C").name == "KEY_RIGHT"
        assert resolve(u"\x1b[D").name == "KEY_LEFT"
        assert resolve(u"\x1b[U").name == "KEY_PGDOWN"
        assert resolve(u"\x1b[V").name == "KEY_PGUP"
        assert resolve(u"\x1b[H").name == "KEY_HOME"
        assert resolve(u"\x1b[F").name == "KEY_END"
        assert resolve(u"\x1b[K").name == "KEY_END"
        assert resolve(u"\x1bOM").name == "KEY_ENTER"
        assert resolve(u"\x1bOj").name == "KEY_KP_MULTIPLY"
        assert resolve(u"\x1bOk").name == "KEY_KP_ADD"
        assert resolve(u"\x1bOl").name == "KEY_KP_SEPARATOR"
        assert resolve(u"\x1bOm").name == "KEY_KP_SUBTRACT"
        assert resolve(u"\x1bOn").name == "KEY_KP_DECIMAL"
        assert resolve(u"\x1bOo").name == "KEY_KP_DIVIDE"
        assert resolve(u"\x1bOX").name == "KEY_KP_EQUAL"
        assert resolve(u"\x1bOp").name == "KEY_KP_0"
        assert resolve(u"\x1bOq").name == "KEY_KP_1"
        assert resolve(u"\x1bOr").name == "KEY_KP_2"
        assert resolve(u"\x1bOs").name == "KEY_KP_3"
        assert resolve(u"\x1bOt").name == "KEY_KP_4"
        assert resolve(u"\x1bOu").name == "KEY_KP_5"
        assert resolve(u"\x1bOv").name == "KEY_KP_6"
        assert resolve(u"\x1bOw").name == "KEY_KP_7"
        assert resolve(u"\x1bOx").name == "KEY_KP_8"
        assert resolve(u"\x1bOy").name == "KEY_KP_9"
        assert resolve(u"\x1b[1~").name == "KEY_FIND"
        assert resolve(u"\x1b[2~").name == "KEY_INSERT"
        assert resolve(u"\x1b[3~").name == "KEY_DELETE"
        assert resolve(u"\x1b[4~").name == "KEY_SELECT"
        assert resolve(u"\x1b[5~").name == "KEY_PGUP"
        assert resolve(u"\x1b[6~").name == "KEY_PGDOWN"
        assert resolve(u"\x1b[7~").name == "KEY_HOME"
        assert resolve(u"\x1b[8~").name == "KEY_END"
        assert resolve(u"\x1b[OA").name == "KEY_UP"
        assert resolve(u"\x1b[OB").name == "KEY_DOWN"
        assert resolve(u"\x1b[OC").name == "KEY_RIGHT"
        assert resolve(u"\x1b[OD").name == "KEY_LEFT"
        assert resolve(u"\x1b[OF").name == "KEY_END"
        assert resolve(u"\x1b[OH").name == "KEY_HOME"
        assert resolve(u"\x1bOP").name == "KEY_F1"
        assert resolve(u"\x1bOQ").name == "KEY_F2"
        assert resolve(u"\x1bOR").name == "KEY_F3"
        assert resolve(u"\x1bOS").name == "KEY_F4"

    child('xterm')<|MERGE_RESOLUTION|>--- conflicted
+++ resolved
@@ -263,15 +263,9 @@
     def child():
         term = TestTerminal(stream=StringIO())
         stime = time.time()
-<<<<<<< HEAD
         assert term._keyboard_fd is None
-        assert term._char_is_ready(timeout=1.1) is False
-        assert (math.floor(time.time() - stime) == 1.0)
-=======
-        assert term.keyboard_fd is None
         assert not term._char_is_ready(timeout=1.1)
         assert math.floor(time.time() - stime) == 1.0
->>>>>>> da179b79
     child()
 
 
